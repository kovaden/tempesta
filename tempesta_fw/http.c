/**
 *		Tempesta FW
 *
 * HTTP processing.
 *
 * Copyright (C) 2014 NatSys Lab. (info@natsys-lab.com).
 * Copyright (C) 2015 Tempesta Technologies, Inc.
 *
 * This program is free software; you can redistribute it and/or modify it
 * under the terms of the GNU General Public License as published by
 * the Free Software Foundation; either version 2 of the License,
 * or (at your option) any later version.
 *
 * This program is distributed in the hope that it will be useful, but WITHOUT
 * ANY WARRANTY; without even the implied warranty of MERCHANTABILITY or FITNESS
 * FOR A PARTICULAR PURPOSE.
 * See the GNU General Public License for more details.
 *
 * You should have received a copy of the GNU General Public License along with
 * this program; if not, write to the Free Software Foundation, Inc., 59
 * Temple Place - Suite 330, Boston, MA 02111-1307, USA.
 */
#include <linux/string.h>

#include "cache.h"
#include "classifier.h"
#include "client.h"
#include "server.h"
#include "hash.h"
#include "http_msg.h"
#include "http_sticky.h"
#include "log.h"
#include "sched.h"
#include "tls.h"

#include "sync_socket.h"

#define RESP_BUF_LEN			128
static DEFINE_PER_CPU(char[RESP_BUF_LEN], g_buf);
int ghprio; /* GFSM hook priority. */

#define S_CRLF			"\r\n"
#define S_CRLFCRLF		"\r\n\r\n"
#define S_HTTP			"http://"

#define S_302			"HTTP/1.1 302 Found"
#define S_404			"HTTP/1.1 404 Not Found"
#define S_500			"HTTP/1.1 500 Internal Server Error"
#define S_502			"HTTP/1.1 502 Bad Gateway"

#define S_F_HOST		"Host: "
#define S_F_DATE		"Date: "
#define S_F_CONTENT_LENGTH	"Content-Length: "
#define S_F_LOCATION		"Location: "
#define S_F_CONNECTION		"Connection: "

#define S_V_DATE		"Sun, 06 Nov 1994 08:49:37 GMT"
#define S_V_CONTENT_LENGTH	"9999"
#define S_V_CONN_CLOSE		"close"
#define S_V_CONN_KA		"keep-alive"

#define S_H_CONN_KA		S_F_CONNECTION S_V_CONN_KA S_CRLFCRLF
#define S_H_CONN_CLOSE		S_F_CONNECTION S_V_CONN_CLOSE S_CRLFCRLF

#define SLEN(s)			(sizeof(s) - 1)

/*
 * Prepare current date in the format required for HTTP "Date:"
 * header field. See RFC 2616 section 3.3.
 */
static void
tfw_http_prep_date(char *buf)
{
	struct tm tm;
	struct timespec ts;
	char *ptr = buf;

	static char *wday[] __read_mostly =
		{ "Sun, ", "Mon, ", "Tue, ",
		  "Wed, ", "Thu, ", "Fri, ", "Sat, " };
	static char *month[] __read_mostly =
		{ " Jan ", " Feb ", " Mar ", " Apr ", " May ", " Jun ",
		  " Jul ", " Aug ", " Sep ", " Oct ", " Nov ", " Dec " };

#define PRINT_2DIGIT(p, n)			\
	*p++ = (n <= 9) ? '0' : '0' + n / 10;	\
	*p++ = '0' + n % 10;

	getnstimeofday(&ts);
	time_to_tm(ts.tv_sec, 0, &tm);

	memcpy(ptr, wday[tm.tm_wday], 5);
	ptr += 5;
	PRINT_2DIGIT(ptr, tm.tm_mday);
	memcpy(ptr, month[tm.tm_mon], 5);
	ptr += 5;
	PRINT_2DIGIT(ptr, (tm.tm_year + 1900) / 100);
	PRINT_2DIGIT(ptr, (tm.tm_year + 1900) % 100);
	*ptr++ = ' ';
	PRINT_2DIGIT(ptr, tm.tm_hour);
	*ptr++ = ':';
	PRINT_2DIGIT(ptr, tm.tm_min);
	*ptr++ = ':';
	PRINT_2DIGIT(ptr, tm.tm_sec);
	memcpy(ptr, " GMT", 4);
#undef PRINT_2DIGIT
}

unsigned long tfw_hash_str(const TfwStr *str);

/*
 * Convert a C string to a printable hex string.
 *
 * Each character makes two hex digits, thus the size of the
 * output buffer must be twice of the length of input string.
 */
void
tfw_http_prep_hexstring(char *buf, u_char *value, size_t len)
{
	char *ptr = buf;

	while (len--) {
		*ptr++ = hex_asc_hi(*value);
		*ptr++ = hex_asc_lo(*value++);
	}
}

#define S_302_PART_01	S_302 S_CRLF S_F_DATE
#define S_302_PART_02	S_CRLF S_F_CONTENT_LENGTH "0" S_CRLF S_F_LOCATION
#define S_302_PART_03	S_CRLF S_F_SET_COOKIE
#define S_302_FIXLEN	SLEN(S_302_PART_01 S_V_DATE S_302_PART_02 S_302_PART_03)
#define S_302_KEEP	S_CRLF S_H_CONN_KA
#define S_302_CLOSE	S_CRLF S_H_CONN_CLOSE
/*
 * HTTP 302 response.
 * The response redirects the client to the same URI as the original request,
 * but it includes 'Set-Cookie:' header field that sets Tempesta sticky cookie.
 */
TfwHttpMsg *
tfw_http_prep_302(TfwHttpMsg *hmreq, TfwStr *cookie)
{
	size_t data_len = S_302_FIXLEN;
	int conn_flag = hmreq->flags & __TFW_HTTP_CONN_MASK;
	TfwHttpReq *req = (TfwHttpReq *)hmreq;
	TfwHttpMsg *resp;
	TfwMsgIter it;
	TfwStr rh = {
		.ptr = (TfwStr []){
			{ .ptr = S_302_PART_01, .len = SLEN(S_302_PART_01) },
			{ .ptr = *this_cpu_ptr(&g_buf), .len = SLEN(S_V_DATE) },
			{ .ptr = S_302_PART_02, .len = SLEN(S_302_PART_02) }
		},
		.len = SLEN(S_302_PART_01 S_V_DATE S_302_PART_02),
		.flags = 3 << TFW_STR_CN_SHIFT
	};
	static TfwStr part03 = {
		.ptr = S_302_PART_03, .len = SLEN(S_302_PART_03) };
	static TfwStr crlfcrlf = {
		.ptr = S_CRLFCRLF, .len = SLEN(S_CRLFCRLF) };
	static TfwStr crlf_keep = {
		.ptr = S_302_KEEP, .len = SLEN(S_302_KEEP) };
	static TfwStr crlf_close = {
		.ptr = S_302_CLOSE, .len = SLEN(S_302_CLOSE) };
	TfwStr host, *crlf = &crlfcrlf;

	if (!(req->flags & TFW_HTTP_STICKY_SET))
		return NULL;

	tfw_http_msg_hdr_val(&req->h_tbl->tbl[TFW_HTTP_HDR_HOST],
			     TFW_HTTP_HDR_HOST, &host);
	if (TFW_STR_EMPTY(&host))
		host = req->host;

	/* Set "Connection:" header field if needed. */
	if (conn_flag == TFW_HTTP_CONN_CLOSE)
		crlf = &crlf_close;
	else if (conn_flag == TFW_HTTP_CONN_KA)
		crlf = &crlf_keep;

	/* Add variable part of data length to get the total */
	data_len += host.len ? host.len + SLEN(S_HTTP) : 0;
	data_len += req->uri_path.len + cookie->len;
	data_len += crlf->len;

	resp = tfw_http_msg_create(&it, Conn_Srv, data_len);
	if (resp == NULL)
		return NULL;

	tfw_http_prep_date(__TFW_STR_CH(&rh, 1)->ptr);
	tfw_http_msg_write(&it, resp, &rh);
	/*
	 * HTTP/1.0 may have no host part, so we create relative URI.
	 * See RFC 1945 9.3 and RFC 7231 7.1.2.
	 */
	if (host.len) {
		static TfwStr proto = { .ptr = S_HTTP, .len = SLEN(S_HTTP) };
		tfw_http_msg_write(&it, resp, &proto);
		tfw_http_msg_write(&it, resp, &host);
	}
	tfw_http_msg_write(&it, resp, &req->uri_path);
	tfw_http_msg_write(&it, resp, &part03);
	tfw_http_msg_write(&it, resp, cookie);
	tfw_http_msg_write(&it, resp, crlf);

	return resp;
}

/*
 * Perform operations common to sending an error response to a client.
 * Set current date in the header of an HTTP error response, and set
 * the "Connection:" header field if it was present in the request.
 *
 * NOTE: This function expects that the last chunk of @msg is CRLF.
 */
static int
tfw_http_send_resp(TfwHttpMsg *hmreq, TfwStr *msg, const TfwStr *date)
{
	int conn_flag = hmreq->flags & __TFW_HTTP_CONN_MASK;
	TfwStr *crlf = __TFW_STR_CH(msg, TFW_STR_CHUNKN(msg) - 1);
	TfwHttpMsg *resp;
	TfwMsgIter it;

	if (conn_flag) {
		unsigned long crlf_len = crlf->len;
		if (conn_flag == TFW_HTTP_CONN_CLOSE) {
			crlf->ptr = S_H_CONN_CLOSE;
			crlf->len = SLEN(S_H_CONN_CLOSE);
		} else if (conn_flag == TFW_HTTP_CONN_KA) {
			crlf->ptr = S_H_CONN_KA;
			crlf->len = SLEN(S_H_CONN_KA);
		}
		msg->len += crlf->len - crlf_len;
	}

	resp = tfw_http_msg_create(&it, Conn_Srv, msg->len);
	if (resp == NULL)
		return -ENOMEM;

	tfw_http_prep_date(date->ptr);
	tfw_http_msg_write(&it, resp, msg);

	tfw_cli_conn_send(hmreq->conn, (TfwMsg *)resp, true);
	tfw_http_msg_free(resp);

	return 0;
}

#define S_404_PART_01	S_404 S_CRLF S_F_DATE
#define S_404_PART_02	S_CRLF S_F_CONTENT_LENGTH "0" S_CRLF
/*
 * HTTP 404 response: Tempesta is unable to find the requested data.
 */
static int
tfw_http_send_404(TfwHttpMsg *hmreq)
{
	TfwStr rh = {
		.ptr = (TfwStr []){
			{ .ptr = S_404_PART_01, .len = SLEN(S_404_PART_01) },
			{ .ptr = *this_cpu_ptr(&g_buf), .len = SLEN(S_V_DATE) },
			{ .ptr = S_404_PART_02, .len = SLEN(S_404_PART_02) },
			{ .ptr = S_CRLF, .len = SLEN(S_CRLF) },
		},
		.len = SLEN(S_404_PART_01 S_V_DATE S_404_PART_02 S_CRLF),
		.flags = 4 << TFW_STR_CN_SHIFT
	};


	TFW_DBG("Send HTTP 404 response to the client\n");

	return tfw_http_send_resp(hmreq, &rh, __TFW_STR_CH(&rh, 1));
}

#define S_500_PART_01	S_500 S_CRLF S_F_DATE
#define S_500_PART_02	S_CRLF S_F_CONTENT_LENGTH "0" S_CRLF
/*
 * HTTP 500 response: there was an internal error while forwarding
 * the request to a server.
 */
static int
tfw_http_send_500(TfwHttpMsg *hmreq)
{
	TfwStr rh = {
		.ptr = (TfwStr []){
			{ .ptr = S_500_PART_01, .len = SLEN(S_500_PART_01) },
			{ .ptr = *this_cpu_ptr(&g_buf), .len = SLEN(S_V_DATE) },
			{ .ptr = S_500_PART_02, .len = SLEN(S_500_PART_02) },
			{ .ptr = S_CRLF, .len = SLEN(S_CRLF) },
		},
		.len = SLEN(S_500_PART_01 S_V_DATE S_500_PART_02 S_CRLF),
		.flags = 4 << TFW_STR_CN_SHIFT
	};

	TFW_DBG("Send HTTP 500 response to the client\n");

	return tfw_http_send_resp(hmreq, &rh, __TFW_STR_CH(&rh, 1));
}

#define S_502_PART_01	S_502 S_CRLF S_F_DATE
#define S_502_PART_02	S_CRLF S_F_CONTENT_LENGTH "0" S_CRLF
/*
 * HTTP 502 response: Tempesta is unable to forward the request to
 * the designated server.
 */
int
tfw_http_send_502(TfwHttpMsg *hmreq)
{
	TfwStr rh = {
		.ptr = (TfwStr []){
			{ .ptr = S_502_PART_01, .len = SLEN(S_502_PART_01) },
			{ .ptr = *this_cpu_ptr(&g_buf), .len = SLEN(S_V_DATE) },
			{ .ptr = S_502_PART_02, .len = SLEN(S_502_PART_02) },
			{ .ptr = S_CRLF, .len = SLEN(S_CRLF) },
		},
		.len = SLEN(S_502_PART_01 S_V_DATE S_502_PART_02 S_CRLF),
		.flags = 4 << TFW_STR_CN_SHIFT
	};

	TFW_DBG("Send HTTP 502 response to the client\n");

	return tfw_http_send_resp(hmreq, &rh, __TFW_STR_CH(&rh, 1));
}

/*
 * Allocate a new HTTP message structure, and link it with
 * the connection structure. Increment the number of users
 * of the connection structure. Initialize GFSM for the message.
 */
TfwMsg *
tfw_http_conn_msg_alloc(TfwConnection *conn)
{
	TfwHttpMsg *hm = tfw_http_msg_alloc(TFW_CONN_TYPE(conn));
	if (unlikely(!hm))
		return NULL;

	hm->conn = conn;
	tfw_connection_get(conn);
	tfw_gfsm_state_init(&hm->msg.state, conn, TFW_HTTP_FSM_INIT);

	return (TfwMsg *)hm;
}

/*
 * Free an HTTP message.
 * Also, free the connection structure if there's no more references.
 *
 * This function should be used anytime when there's a chance that
 * a connection structure may belong to multiple messages, which is
 * almost always. If a connection is suddenly closed then it still
 * can be safely dereferenced and used in the code.
 * In rare cases we're sure that a connection structure in a message
 * doesn't have multiple users. For instance, when an error response
 * is prepared and sent by Tempesta, that HTTP message does not need
 * a connection structure. The message is then immediately destroyed,
 * and a simpler tfw_http_msg_free() can be used for that.
 */
static void
tfw_http_conn_msg_free(TfwHttpMsg *hm)
{
	if (unlikely(hm == NULL))
		return;
	if (tfw_connection_put(hm->conn)) {
		TFW_CONN_TYPE(hm->conn) & Conn_Clnt
			? tfw_cli_conn_release(hm->conn)
			: tfw_srv_conn_release(hm->conn);
		hm->conn = NULL;
	}
	tfw_http_msg_free(hm);
}

/*
 * Drop the client connection and destroy the request.
 *
 * A connection is dropped in two stages. The socket is closed first.
 * Then the connection linked with the socket is withdrawed from all
 * socket activity, and then deactivated.
 *
 * The socket may be closed either from Tempesta or in Sync Sockets
 * as the reaction to incoming FIN. Both may occur at the same time.
 * Socket lock permits one party only to proceed with the closing.
 * See the comment to ss_close().
 *
 * The connection may be dropped only by the party that closed the
 * socket. Also, it's essential that the connection is dropped only
 * when there's at least one extra reference to it (@conn->refcnt).
 * Then if the reference is dropped here it's never the last one.
 * That won't allow Sync Sockets to destroy the socket and the
 * connection completely until Tempesta is done with the connection.
 * The request holds that extra reference, so it must be freed only
 * after the connection is dropped.
 */
static inline void
tfw_http_conn_cli_dropfree(TfwHttpMsg *hmreq)
{
	BUG_ON(!(TFW_CONN_TYPE(hmreq->conn) & Conn_Clnt));

	if (hmreq->flags & TFW_HTTP_CONN_CLOSE) {
		/* FIXME HTTP callback can be called from workqueue context. */
		if (ss_close_bh(hmreq->conn->sk) == SS_OK)
			tfw_sock_clnt_drop(hmreq->conn->sk);
	}
	tfw_http_conn_msg_free(hmreq);
}

/**
 * TODO Initialize allocated Client structure by HTTP specific callbacks
 * and FSM.
 */
static int
tfw_http_conn_init(TfwConnection *conn)
{
	return 0;
}

static void
tfw_http_conn_destruct(TfwConnection *conn)
{
	TfwMsg *msg, *tmp;

	spin_lock(&conn->msg_qlock);
	list_for_each_entry_safe(msg, tmp, &conn->msg_queue, msg_list) {
		BUG_ON(((TfwHttpMsg *)msg)->conn
			&& (((TfwHttpMsg *)msg)->conn == conn));
		/*
		 * Connection with a server is closed, and there are
		 * requests in the queue that are kept until a paired
		 * response comes. That will never happen now. Send
		 * a client an error response. If the connection with
		 * a client must be dropped after a response is sent
		 * to that client, then drop the connection now.
		 */
		tfw_http_send_404((TfwHttpMsg *)msg);
		tfw_http_conn_cli_dropfree((TfwHttpMsg *)msg);
	}
	INIT_LIST_HEAD(&conn->msg_queue);
	spin_unlock(&conn->msg_qlock);

	tfw_http_conn_msg_free((TfwHttpMsg *)conn->msg);
}

/**
 * Create a sibling for @msg message.
 * Siblings in HTTP are pipelined requests that share the same SKB.
 */
static TfwHttpMsg *
tfw_http_msg_create_sibling(TfwHttpMsg *hm, struct sk_buff **skb,
			    unsigned int split_offset, int type)
{
	TfwHttpMsg *shm;
	struct sk_buff *nskb;

	TFW_DBG2("Create sibling message: conn %p, skb %p\n", hm->conn, skb);

	/* The sibling message belongs to the same connection. */
	shm = (TfwHttpMsg *)tfw_http_conn_msg_alloc(hm->conn);
	if (unlikely(!shm))
		return NULL;

	/*
	 * The sibling message is set up with a new SKB as
	 * the starting SKB. The new SKB is split off from
	 * the original SKB and contains the first part of
	 * new message. The original SKB is shrunk to have
	 * just data from the original message.
	 */
	nskb = ss_skb_split(*skb, split_offset);
	if (!nskb) {
		tfw_http_conn_msg_free(shm);
		return NULL;
	}
	ss_skb_queue_tail(&shm->msg.skb_list, nskb);
	*skb = nskb;

	return shm;
}

/**
 * Remove Connection header from HTTP message @msg if @conn_flg is zero,
 * and replace or set a new header value otherwise.
 *
 * skb's can be shared between number of HTTP messages. We don't copy skb if
 * it's shared - we modify skb's safely and shared skb is still owned by one
 * CPU.
 */
static int
tfw_http_set_hdr_connection(TfwHttpMsg *hm, int conn_flg)
{
	if ((hm->flags & __TFW_HTTP_CONN_MASK) == conn_flg)
		return 0;

	switch (conn_flg) {
	case TFW_HTTP_CONN_CLOSE:
		return TFW_HTTP_MSG_HDR_XFRM(hm, "Connection", "close",
					     TFW_HTTP_HDR_CONNECTION, 0);
	case TFW_HTTP_CONN_KA:
		return TFW_HTTP_MSG_HDR_XFRM(hm, "Connection", "keep-alive",
					     TFW_HTTP_HDR_CONNECTION, 0);
	default:
		return TFW_HTTP_MSG_HDR_DEL(hm, "Connection",
					    TFW_HTTP_HDR_CONNECTION);
	}
}

/*
 * Add/Replace/Remove Keep-Alive header field to/from HTTP message.
 */
static int
tfw_http_set_hdr_keep_alive(TfwHttpMsg *hm, int conn_flg)
{
	int ret;

	if ((hm->flags & __TFW_HTTP_CONN_MASK) == conn_flg)
		return 0;

	switch (conn_flg) {
	case TFW_HTTP_CONN_CLOSE:
		ret = TFW_HTTP_MSG_HDR_DEL(hm, "Keep-Alive", TFW_HTTP_HDR_RAW);
		return (ret == -ENOENT) ? 0 : ret;
	case TFW_HTTP_CONN_KA:
		/*
		 * If present, "Keep-Alive" header informs the other side
		 * of the timeout policy for a connection. Otherwise, it's
		 * presumed that default policy is in action.
		 *
		 * TODO: Add/Replace "Keep-Alive" header when Tempesta
		 * implements connection timeout policies and the policy
		 * for the connection differs from default policy.
		 */
		return 0;
	default:
		/*
		 * "Keep-Alive" header mandates that "Connection: keep-alive"
		 * header in present in HTTP message. HTTP/1.1 connections
		 * are keep-alive by default. If we want to add "Keep-Alive"
		 * header then "Connection: keep-alive" header must be added
		 * as well. TFW_HTTP_CONN_KA flag will force the addition of
		 * "Connection: keep-alive" header to HTTP message.
		 */
		return 0;
	}
}

static int
tfw_http_del_hdr_keep_alive(TfwHttpMsg *hm, int conn_flg)
{
	if (conn_flg == TFW_HTTP_CONN_KA) {
		return TFW_HTTP_MSG_HDR_DEL(hm, "Keep-Alive",
					    TFW_HTTP_HDR_RAW);
	}

	return 0;
}

static int
tfw_http_add_x_forwarded_for(TfwHttpMsg *hm)
{
	int r;
	char *p, *buf = *this_cpu_ptr(&g_buf);

	p = ss_skb_fmt_src_addr(hm->msg.skb_list.first, buf);

	r = tfw_http_msg_hdr_xfrm(hm, "X-Forwarded-For",
				  sizeof("X-Forwarded-For") - 1, buf, p - buf,
				  TFW_HTTP_HDR_X_FORWARDED_FOR, true);
	if (r)
		TFW_ERR("can't add X-Forwarded-For header for %.*s to msg %p",
			(int)(p - buf), buf, hm);
	else
		TFW_DBG2("added X-Forwarded-For header for %*s\n",
			 (int)(p - buf), buf);

	return r;
}

/**
 * Adjust the request before proxying it to real server.
 */
static int
tfw_http_adjust_req(TfwHttpReq *req)
{
	int r;
	TfwHttpMsg *m = (TfwHttpMsg *)req;

	r = tfw_http_add_x_forwarded_for(m);
	if (r)
		return r;

	return tfw_http_set_hdr_connection(m, TFW_HTTP_CONN_KA);
}

/**
 * Adjust the response before proxying it to real client.
 */
static int
tfw_http_adjust_resp(TfwHttpResp *resp, TfwHttpReq *req)
{
	int r, conn_flg = req->flags & __TFW_HTTP_CONN_MASK;
	TfwHttpMsg *m = (TfwHttpMsg *)resp;

	r = tfw_http_sticky_resp_process(m, (TfwHttpMsg *)req);
	if (r < 0)
		return r;

<<<<<<< HEAD
	r = tfw_http_set_hdr_connection(m, conn_flg);
	if (r < 0)
		return r;

	r = tfw_http_del_hdr_keep_alive(m, conn_flg);
	if (r < 0)
		return r;

	return r;
=======
	r = tfw_http_set_hdr_keep_alive(m, conn_flg);
	if (r < 0)
		return r;

	return tfw_http_set_hdr_connection(m, conn_flg);
>>>>>>> 7ac9dc46
}

/*
 * Depending on results of processing of a request, either send the request
 * to an appropriate server, or return the cached response. If none of that
 * can be done for any reason, return HTTP 404 or 500 error to the client.
 */
static void
tfw_http_req_cache_cb(TfwHttpReq *req, TfwHttpResp *resp)
{
	int r;
	TfwConnection *srv_conn;

	if (resp) {
		/*
		 * The response is prepared, send it as is. The response
		 * is either passed through from the back-end server, or
		 * it is generated from the cache, so unrefer all its data.
		 */
		if (tfw_http_adjust_resp(resp, req) == 0)
			tfw_cli_conn_send(req->conn, (TfwMsg *)resp, true);
		tfw_http_conn_msg_free((TfwHttpMsg *)resp);
		tfw_http_conn_cli_dropfree((TfwHttpMsg *)req);
		return;
	}

	/*
	 * Dispatch request to an appropriate server. Schedulers
	 * should make a decision based on an unmodified request,
	 * so this must be done before any request mangling.
	 *
	 * The code below is typically called on remote NUMA node.
	 * That's not good, but we must run TDB lookup on the node
	 * before this is executed, to avoid unnecessary work in
	 * SoftIRQ and to speed up the cache operation.
	 * At the same time, cache hits are expected to prevail
	 * over cache misses, so this is not a frequent path.
	 */
	srv_conn = tfw_sched_get_srv_conn((TfwMsg *)req);
	if (srv_conn == NULL) {
		TFW_ERR("Unable to find a backend server\n");
		goto send_404;
	}

	/*
	 * Sticky cookie module may send a response to the client
	 * when sticky cookie presence is enforced and the cookie
	 * is missing from the request.
	 */
	r = tfw_http_sticky_req_process((TfwHttpMsg *)req);
	if (r < 0) {
		goto send_500;
	}
	else if (r > 0) {
		/* Response sent, nothing to do */
		tfw_http_conn_msg_free((TfwHttpMsg *)req);
		goto conn_put;
	}

	if (tfw_http_adjust_req(req))
		goto send_500;

	/* Add request to the server connection. */
	spin_lock(&srv_conn->msg_qlock);
	list_add_tail(&req->msg.msg_list, &srv_conn->msg_queue);
	spin_unlock(&srv_conn->msg_qlock);

	/* Send request to the server. */
	tfw_connection_send(srv_conn, (TfwMsg *)req, false);
	goto conn_put;

send_404:
	tfw_http_send_404((TfwHttpMsg *)req);
	tfw_http_conn_cli_dropfree((TfwHttpMsg *)req);
	return;
send_500:
	tfw_http_send_500((TfwHttpMsg *)req);
	tfw_http_conn_cli_dropfree((TfwHttpMsg *)req);
conn_put:
	if (tfw_connection_put(srv_conn))
		tfw_srv_conn_release(srv_conn);
}

/**
 * @return zero on success and negative value otherwise.
 * TODO enter the function depending on current GFSM state.
 */
static int
tfw_http_req_process(TfwConnection *conn, struct sk_buff *skb, unsigned int off)
{
	int r = TFW_BLOCK;
	unsigned int data_off = off;
	unsigned int skb_len = skb->len;

	BUG_ON(!conn->msg);
	BUG_ON(data_off >= skb_len);

	TFW_DBG2("Received %u client data bytes on conn=%p msg=%p\n",
		 skb_len - off, conn, conn->msg);

	/*
	 * Process pipelined requests in a loop
	 * until all data in the SKB is processed.
	 */
	while (data_off < skb_len) {
		int req_conn_close;
		TfwHttpMsg *hmsib = NULL;
		TfwHttpMsg *hmreq = (TfwHttpMsg *)conn->msg;
		TfwHttpParser *parser = &hmreq->parser;

		/*
		 * Process/parse data in the SKB.
		 * @off points at the start of data for processing.
		 * @data_off is the current offset of data to process in
		 * the SKB. After processing @data_off points at the end
		 * of latest data chunk. However processing may have
		 * stopped in the middle of the chunk. Adjust it to point 
		 * to the right location within the chunk.
		 */
		off = data_off;
		r = ss_skb_process(skb, &data_off, tfw_http_parse_req, hmreq);
		data_off -= parser->to_go;
		hmreq->msg.len += data_off - off;

		TFW_DBG2("Request parsed: len=%u parsed=%d msg_len=%lu"
			 " ver=%d res=%d\n",
			 skb_len - off, data_off - off, hmreq->msg.len,
			 hmreq->version, r);

		switch (r) {
		default:
			TFW_ERR("Unrecognized HTTP request "
				"parser return code, %d\n", r);
			BUG();
		case TFW_BLOCK:
			TFW_DBG2("Block invalid HTTP request\n");
			return TFW_BLOCK;
		case TFW_POSTPONE:
			r = tfw_gfsm_move(&hmreq->msg.state,
					  TFW_HTTP_FSM_REQ_CHUNK, skb, off);
			TFW_DBG3("TFW_HTTP_FSM_REQ_CHUNK return code %d\n", r);
			if (r == TFW_BLOCK)
				return TFW_BLOCK;
			/*
			 * TFW_POSTPONE status means that parsing succeeded
			 * but more data is needed to complete it. Lower layers
			 * just supply data for parsing. They only want to know
			 * if processing of a message should continue or not.
			 */
			return TFW_PASS;
		case TFW_PASS:
			/*
			 * The request is fully parsed,
			 * fall through and process it.
			 */
			;
		}

		r = tfw_gfsm_move(&hmreq->msg.state,
				  TFW_HTTP_FSM_REQ_MSG, skb, off);
		TFW_DBG3("TFW_HTTP_FSM_REQ_MSG return code %d\n", r);
		/* Don't accept any following requests from the peer. */
		if (r == TFW_BLOCK)
			return TFW_BLOCK;

		/*
		 * In HTTP 0.9 the server always closes the connection
		 * after sending the response.
		 *
		 * In HTTP 1.0 the server always closes the connection
		 * after sending the response unless the client sent a
		 * a "Connection: keep-alive" request header, and the
		 * server sent a "Connection: keep-alive" response header.
		 *
		 * This behavior was added to existing HTTP 1.0 protocol.
		 * RFC 1945 section 1.3 says:
		 * "Except for experimental applications, current practice
		 * requires that the connection be established by the client
		 * prior to each request and closed by the server after
		 * sending the response."
		 *
		 * Make it work this way in Tempesta by setting the flag.
		 */
		if ((hmreq->version == TFW_HTTP_VER_09)
		    || ((hmreq->version == TFW_HTTP_VER_10)
			&& !(hmreq->flags & __TFW_HTTP_CONN_MASK)))
		{
			hmreq->flags |= TFW_HTTP_CONN_CLOSE;
		}

		/*
		 * The request has been successfully parsed and processed.
		 * If the connection will be closed after the response to
		 * the request is sent to the client, then there's no need
		 * to process pipelined requests. Also, the request may be
		 * released when handled in tfw_cache_req_process() below.
		 * So, save the needed request flag for later use as it
		 * may not be accessible later through @req->flags.
		 */
		req_conn_close = (hmreq->flags & TFW_HTTP_CONN_CLOSE);

		if (!req_conn_close && (data_off < skb_len)) {
			/*
			 * Pipelined requests: create a new sibling message.
			 * @skb is replaced with pointer to a new SKB.
			 */
			hmsib = tfw_http_msg_create_sibling(hmreq, &skb,
							    data_off,
							    Conn_Clnt);
			if (hmsib == NULL) {
				/*
				 * Not enough memory. Unfortunately, there's
				 * no recourse. The caller expects that data
				 * is processed in full, and can't deal with
				 * partially processed data.
				 */
				TFW_WARN("Not enough memory "
					 "to create a request sibling\n");
				return TFW_BLOCK;
			}
		}
		/*
		 * Complete HTTP message has been collected and successfully
		 * processed. Mark the message as complete in @conn, because
		 * further handling of @conn depends on that. Future SKBs
		 * will be put in a new message.
		 * Otherwise, the function returns from inside the loop.
		 * @conn->msg holds the reference to the message, which can
		 * be used to release it.
		 */
		conn->msg = NULL;

		/*
		 * The request should either be stored or released.
		 * Otherwise we lose the reference to it and get a leak.
		 */
		tfw_cache_req_process((TfwHttpReq *)hmreq,
				      tfw_http_req_cache_cb);

		/*
		 * According to RFC 7230 6.3.2, connection with a client
		 * must be dropped after a response is sent to that client,
		 * if the client sends "Connection: close" header field in
		 * the request. Subsequent requests from the client coming
		 * over the same connection are ignored.
		 *
		 * Note: This connection's @conn must not be dereferenced
		 * from this point on.
		 */
		if (req_conn_close)
			return TFW_STOP;

		if (hmsib) {
			/*
			 * Switch connection to the new sibling message.
			 * Data processing will continue with the new SKB.
			 */
			data_off = 0;
			skb_len = skb->len;
			conn->msg = (TfwMsg *)hmsib;
		}
	}

	return r;
}

/**
 * This is the second half of tfw_http_resp_process().
 * tfw_http_resp_process() runs in SoftIRQ whereas tfw_http_resp_cache_cb()
 * runs in cache thread that is scheduled at an appropriate TDB node.
 *
 * HTTP requests are usually much smaller than HTTP responses, so it's
 * better to transfer requests to a TDB node to make any adjustments.
 * The other benefit of the scheme is that less work is done in SoftIRQ.
 */
static void
tfw_http_resp_cache_cb(TfwHttpReq *req, TfwHttpResp *resp)
{
	/* Cache original response before any mangling. */
	tfw_cache_add(resp, req);

	/*
	 * Typically we're at a node far from the node where @resp was
	 * received, so we do an inter-node transfer. However, this is
	 * the final place where the response will be stored. Upcoming
	 * requests will get responded to by the current node without
	 * inter-node data transfers. (see tfw_http_req_cache_cb())
	 */
	if (tfw_http_adjust_resp(resp, req))
		goto err;

	tfw_cli_conn_send(req->conn, (TfwMsg *)resp, false);
err:
	/* Now we don't need the request and the response anymore. */
	tfw_http_conn_msg_free((TfwHttpMsg *)resp);
	tfw_http_conn_cli_dropfree((TfwHttpMsg *)req);
}

/*
 * Request messages that were forwarded to a backend server are added
 * to and kept in @msg_queue of the connection @conn for that server.
 */
static TfwHttpReq *
tfw_http_popreq(TfwConnection *conn)
{
	TfwMsg *msg;

	spin_lock(&conn->msg_qlock);
	if (unlikely(list_empty(&conn->msg_queue))) {
		spin_unlock(&conn->msg_qlock);
		return NULL;
	}
	msg = list_first_entry(&conn->msg_queue, TfwMsg, msg_list);
	list_del(&msg->msg_list);
	spin_unlock(&conn->msg_qlock);

	return (TfwHttpReq *)msg;
}

/*
 * A complete response message has been collected. However an error
 * occured on further processing. Such errors are considered rare.
 * Delete the response and the corresponding (paired) request, and
 * keep the connection open for data exchange.
 */
static inline void
tfw_http_delpair(TfwHttpMsg *hmresp)
{
	TfwHttpMsg *hmreq = (TfwHttpMsg *)tfw_http_popreq(hmresp->conn);

	if (hmreq)
		tfw_http_conn_msg_free(hmreq);
	/* conn->msg will get NULLed in the process. */
	tfw_http_conn_msg_free(hmresp);
}

/**
 * @return zero on success and negative value otherwise.
 * TODO enter the function depending on current GFSM state.
 */
static int
tfw_http_resp_process(TfwConnection *conn, struct sk_buff *skb,
		      unsigned int off)
{
	int r = TFW_BLOCK;
	unsigned int data_off = off;
	unsigned int skb_len = skb->len;

	BUG_ON(!conn->msg);
	BUG_ON(data_off >= skb_len);

	TFW_DBG2("received %u server data bytes on conn=%p msg=%p\n",
		skb->len - off, conn, conn->msg);
	/*
	 * Process pipelined requests in a loop
	 * until all data in the SKB is processed.
	 */
	while (data_off < skb_len) {
		TfwHttpReq *req;
		TfwHttpMsg *hmsib = NULL;
		TfwHttpMsg *hmresp = (TfwHttpMsg *)conn->msg;
		TfwHttpParser *parser = &hmresp->parser;

		/*
		 * Process/parse data in the SKB.
		 * @off points at the start of data for processing.
		 * @data_off is the current offset of data to process in
		 * the SKB. After processing @data_off points at the end
		 * of latest data chunk. However processing may have
		 * stopped in the middle of the chunk. Adjust it to point 
		 * to the right location within the chunk.
		 */
		off = data_off;
		r = ss_skb_process(skb, &data_off, tfw_http_parse_resp, hmresp);
		data_off -= parser->to_go;
		hmresp->msg.len += data_off - off;

		TFW_DBG2("Response parsed: len=%u parsed=%d msg_len=%lu"
			 " ver=%d res=%d\n",
			 skb_len - off, data_off - off, hmresp->msg.len,
			 hmresp->version, r);

		switch (r) {
		default:
			TFW_ERR("Unrecognized HTTP response "
				"parser return code, %d\n", r);
			BUG();
		case TFW_BLOCK:
			/*
			 * The response has not been fully parsed. There's no
			 * choice but report a critical error. The lower layer
			 * will close the connection and release the response
			 * message, and well as all request messages that went
			 * out on this connection and are waiting for paired
			 * response messages.
			 */
			TFW_DBG2("Block invalid HTTP response\n");
			return TFW_BLOCK;
		case TFW_POSTPONE:
			r = tfw_gfsm_move(&hmresp->msg.state,
					  TFW_HTTP_FSM_RESP_CHUNK, skb, off);
			TFW_DBG3("TFW_HTTP_FSM_RESP_CHUNK return code %d\n", r);
			if (r == TFW_BLOCK)
				/*
				 * We don't have a complete response. There's
				 * no choice but report a critical error.
				 */
				return TFW_BLOCK;
			/*
			 * TFW_POSTPONE status means that parsing succeeded
			 * but more data is needed to complete it. Lower layers
			 * just supply data for parsing. They only want to know
			 * if processing of a message should continue or not.
			 */
			return TFW_PASS;
		case TFW_PASS:
			/*
			 * The response is fully parsed,
			 * fall through and process it.
			 */
			;
		}

		r = tfw_gfsm_move(&hmresp->msg.state,
				  TFW_HTTP_FSM_RESP_MSG, skb, off);
		TFW_DBG3("TFW_HTTP_FSM_RESP_MSG return code %d\n", r);
		if (r == TFW_BLOCK) {
			tfw_http_delpair(hmresp);
			goto next_resp;
		}

		r = tfw_gfsm_move(&hmresp->msg.state,
				  TFW_HTTP_FSM_LOCAL_RESP_FILTER, skb, off);
		TFW_DBG3("TFW_HTTP_FSM_LOCAL_RESP_FILTER return code %d\n", r);
		if (r == TFW_BLOCK)
			tfw_http_delpair(hmresp);
next_resp:
		if (data_off < skb_len) {
			/*
			 * Pipelined responses: create a new sibling message.
			 * @skb is replaced with pointer to a new SKB.
			 */
			hmsib = tfw_http_msg_create_sibling(hmresp, &skb,
							    data_off,
							    Conn_Srv);
			if (hmsib == NULL) {
				/*
				 * Not enough memory. Unfortunately, there's
				 * no recourse. The caller expects that data
				 * is processed in full, and can't deal with
				 * partially processed data.
				 */
				TFW_WARN("Not enough memory "
					 "to create a response sibling\n");
				return TFW_BLOCK;
			}
		}
		/*
		 * Cache adjusted and filtered responses only. Responses
		 * are received in the same order as requests, so we can
		 * just pop the first request. If a paired request is not
		 * found, delete the response and keep the connection open
		 * for data exchange until that gets impossible.
		 */
		if ((req = tfw_http_popreq(conn)) != NULL) {
			/*
			 * Complete HTTP message has been collected and
			 * successfully processed. Mark the message as
			 * complete in @conn, because further handling
			 * of @conn depends on that. Future SKBs will
			 * be put in a new message.
			 * Otherwise, the function returns from inside
			 * the loop. @conn->msg holds the reference to
			 * the message, which can be used to release it.
			 */
			conn->msg = NULL;
			tfw_cache_resp_process((TfwHttpResp *)hmresp,
					       req, tfw_http_resp_cache_cb);
		} else {
			/* @conn->msg will get NULLed in the process. */
			TFW_WARN("Paired request missing\n");
			tfw_http_conn_msg_free(hmresp);
		}

		if (hmsib) {
			/*
			 * Switch connection to the new sibling message.
			 * Data processing will continue with the new SKB.
			 */
			data_off = 0;
			skb_len = skb->len;
			conn->msg = (TfwMsg *)hmsib;
		}
	}

	return r;
}

/**
 * @return status (application logic decision) of the message processing.
 */
int
tfw_http_msg_process(void *conn, struct sk_buff *skb, unsigned int off)
{
	TfwConnection *c = (TfwConnection *)conn;

	return (TFW_CONN_TYPE(c) & Conn_Clnt)
		? tfw_http_req_process(c, skb, off)
		: tfw_http_resp_process(c, skb, off);
}

/**
 * Calculate the key of an HTTP request by hashing URI and Host header values.
 */
unsigned long
tfw_http_req_key_calc(TfwHttpReq *req)
{
	TfwStr host;

	if (req->hash)
		return req->hash;

	req->hash = tfw_hash_str(&req->uri_path);

	tfw_http_msg_hdr_val(&req->h_tbl->tbl[TFW_HTTP_HDR_HOST],
			     TFW_HTTP_HDR_HOST, &host);
	if (!TFW_STR_EMPTY(&host))
		req->hash ^= tfw_hash_str(&req->uri_path);

	return req->hash;
}
EXPORT_SYMBOL(tfw_http_req_key_calc);

static TfwConnHooks http_conn_hooks = {
	.conn_init	= tfw_http_conn_init,
	.conn_destruct	= tfw_http_conn_destruct,
	.conn_msg_alloc	= tfw_http_conn_msg_alloc,
};

int __init
tfw_http_init(void)
{
	int r = tfw_gfsm_register_fsm(TFW_FSM_HTTP, tfw_http_msg_process);
	if (r)
		return r;

	tfw_connection_hooks_register(&http_conn_hooks, TFW_FSM_HTTP);

	/* Must be last call - we can't unregister the hook. */
	ghprio = tfw_gfsm_register_hook(TFW_FSM_HTTPS,
					TFW_GFSM_HOOK_PRIORITY_ANY,
					TFW_HTTPS_FSM_TODO_ISSUE_81,
					TFW_FSM_HTTP, TFW_HTTP_FSM_INIT);
	if (ghprio < 0)
		return ghprio;

	return 0;
}

void
tfw_http_exit(void)
{
	tfw_gfsm_unregister_hook(TFW_FSM_HTTPS, ghprio,
				 TFW_HTTPS_FSM_TODO_ISSUE_81);
	tfw_connection_hooks_unregister(TFW_FSM_HTTP);
	tfw_gfsm_unregister_fsm(TFW_FSM_HTTP);
}<|MERGE_RESOLUTION|>--- conflicted
+++ resolved
@@ -540,17 +540,6 @@
 }
 
 static int
-tfw_http_del_hdr_keep_alive(TfwHttpMsg *hm, int conn_flg)
-{
-	if (conn_flg == TFW_HTTP_CONN_KA) {
-		return TFW_HTTP_MSG_HDR_DEL(hm, "Keep-Alive",
-					    TFW_HTTP_HDR_RAW);
-	}
-
-	return 0;
-}
-
-static int
 tfw_http_add_x_forwarded_for(TfwHttpMsg *hm)
 {
 	int r;
@@ -600,23 +589,11 @@
 	if (r < 0)
 		return r;
 
-<<<<<<< HEAD
-	r = tfw_http_set_hdr_connection(m, conn_flg);
-	if (r < 0)
-		return r;
-
-	r = tfw_http_del_hdr_keep_alive(m, conn_flg);
-	if (r < 0)
-		return r;
-
-	return r;
-=======
 	r = tfw_http_set_hdr_keep_alive(m, conn_flg);
 	if (r < 0)
 		return r;
 
 	return tfw_http_set_hdr_connection(m, conn_flg);
->>>>>>> 7ac9dc46
 }
 
 /*
