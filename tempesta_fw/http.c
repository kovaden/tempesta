--- conflicted
+++ resolved
@@ -426,12 +426,8 @@
 
 	/* Add variable part of data length to get the total */
 	data_len = rh->len + h_common_1.len;
-<<<<<<< HEAD
 	data_len += host.len ? host.len + proto->len : 0;
-=======
-	data_len += host.len ? host.len + SLEN(S_HTTP) : 0;
 	data_len += rmark->len;
->>>>>>> 929a66c0
 	data_len += req->uri_path.len + h_common_2.len + cookie->len;
 	data_len += cookie_crlf->len + r_end->len;
 
