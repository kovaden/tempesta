/**
 *		Tempesta FW
 *
 * Copyright (C) 2014 NatSys Lab. (info@natsys-lab.com).
 * Copyright (C) 2015-2017 Tempesta Technologies, Inc.
 *
 * This program is free software; you can redistribute it and/or modify it
 * under the terms of the GNU General Public License as published by
 * the Free Software Foundation; either version 2 of the License,
 * or (at your option) any later version.
 *
 * This program is distributed in the hope that it will be useful, but WITHOUT
 * ANY WARRANTY; without even the implied warranty of MERCHANTABILITY or
 * FITNESS FOR A PARTICULAR PURPOSE.
 * See the GNU General Public License for more details.
 *
 * You should have received a copy of the GNU General Public License along with
 * this program; if not, write to the Free Software Foundation, Inc., 59
 * Temple Place - Suite 330, Boston, MA 02111-1307, USA.
 */
#include <linux/string.h>
#include <linux/vmalloc.h>

#include "cache.h"
#include "classifier.h"
#include "client.h"
#include "hash.h"
#include "http_msg.h"
#include "http_sess.h"
#include "log.h"
#include "procfs.h"
#include "server.h"
#include "tls.h"
#include "apm.h"

#include "sync_socket.h"

#define RESP_BUF_LEN			128
static DEFINE_PER_CPU(char[RESP_BUF_LEN], g_buf);
int ghprio; /* GFSM hook priority. */

unsigned short tfw_blk_flags = TFW_BLK_ERR_REPLY;

#define S_CRLFCRLF		"\r\n\r\n"
#define S_HTTP			"http://"

#define S_200			"HTTP/1.1 200 OK"
#define S_302			"HTTP/1.1 302 Found"
#define S_304			"HTTP/1.1 304 Not Modified"
#define S_403			"HTTP/1.1 403 Forbidden"
#define S_404			"HTTP/1.1 404 Not Found"
#define S_412			"HTTP/1.1 412 Precondition Failed"
#define S_500			"HTTP/1.1 500 Internal Server Error"
#define S_502			"HTTP/1.1 502 Bad Gateway"
#define S_504			"HTTP/1.1 504 Gateway Timeout"

#define S_F_HOST		"Host: "
#define S_F_DATE		"Date: "
#define S_F_CONTENT_LENGTH	"Content-Length: "
#define S_F_LOCATION		"Location: "
#define S_F_CONNECTION		"Connection: "
#define S_F_ETAG		"ETag: "

#define S_V_DATE		"Sun, 06 Nov 1994 08:49:37 GMT"
#define S_V_CONTENT_LENGTH	"9999"
#define S_V_CONN_CLOSE		"close"
#define S_V_CONN_KA		"keep-alive"

#define S_H_CONN_KA		S_F_CONNECTION S_V_CONN_KA S_CRLFCRLF
#define S_H_CONN_CLOSE		S_F_CONNECTION S_V_CONN_CLOSE S_CRLFCRLF

#define S_200_PART_01		S_200 S_CRLF S_F_DATE
#define S_200_PART_02		S_CRLF S_F_CONTENT_LENGTH "0" S_CRLF
#define S_403_PART_01		S_403 S_CRLF S_F_DATE
#define S_403_PART_02		S_CRLF S_F_CONTENT_LENGTH "0" S_CRLF
#define S_404_PART_01		S_404 S_CRLF S_F_DATE
#define S_404_PART_02		S_CRLF S_F_CONTENT_LENGTH "0" S_CRLF
#define S_412_PART_01		S_412 S_CRLF S_F_DATE
#define S_412_PART_02		S_CRLF S_F_CONTENT_LENGTH "0" S_CRLF
#define S_500_PART_01		S_500 S_CRLF S_F_DATE
#define S_500_PART_02		S_CRLF S_F_CONTENT_LENGTH "0" S_CRLF
#define S_502_PART_01		S_502 S_CRLF S_F_DATE
#define S_502_PART_02		S_CRLF S_F_CONTENT_LENGTH "0" S_CRLF
#define S_504_PART_01		S_504 S_CRLF S_F_DATE
#define S_504_PART_02		S_CRLF S_F_CONTENT_LENGTH "0" S_CRLF

/*
 * Array with predefined response data
 */
static TfwStr http_predef_resps[RESP_NUM] = {
	[RESP_200] = {
		.ptr = (TfwStr []){
			{ .ptr = S_200_PART_01, .len = SLEN(S_200_PART_01) },
			{ .ptr = NULL, .len = SLEN(S_V_DATE) },
			{ .ptr = S_200_PART_02, .len = SLEN(S_200_PART_02) },
			{ .ptr = S_CRLF, .len = SLEN(S_CRLF) },
			{ .ptr = NULL, .len = 0 },
		},
		.len = SLEN(S_200_PART_01 S_V_DATE S_200_PART_02 S_CRLF),
		.flags = 5 << TFW_STR_CN_SHIFT
	},
	[RESP_403] = {
		.ptr = (TfwStr []){
			{ .ptr = S_403_PART_01, .len = SLEN(S_403_PART_01) },
			{ .ptr = NULL, .len = SLEN(S_V_DATE) },
			{ .ptr = S_403_PART_02, .len = SLEN(S_403_PART_02) },
			{ .ptr = S_CRLF, .len = SLEN(S_CRLF) },
			{ .ptr = NULL, .len = 0 },
		},
		.len = SLEN(S_403_PART_01 S_V_DATE S_403_PART_02 S_CRLF),
		.flags = 5 << TFW_STR_CN_SHIFT
	},
	[RESP_404] = {
		.ptr = (TfwStr []){
			{ .ptr = S_404_PART_01, .len = SLEN(S_404_PART_01) },
			{ .ptr = NULL, .len = SLEN(S_V_DATE) },
			{ .ptr = S_404_PART_02, .len = SLEN(S_404_PART_02) },
			{ .ptr = S_CRLF, .len = SLEN(S_CRLF) },
			{ .ptr = NULL, .len = 0 },
		},
		.len = SLEN(S_404_PART_01 S_V_DATE S_404_PART_02 S_CRLF),
		.flags = 5 << TFW_STR_CN_SHIFT
	},
	[RESP_412] = {
		.ptr = (TfwStr []){
			{ .ptr = S_412_PART_01, .len = SLEN(S_412_PART_01) },
			{ .ptr = NULL, .len = SLEN(S_V_DATE) },
			{ .ptr = S_412_PART_02, .len = SLEN(S_412_PART_02) },
			{ .ptr = S_CRLF, .len = SLEN(S_CRLF) },
			{ .ptr = NULL, .len = 0 },
		},
		.len = SLEN(S_412_PART_01 S_V_DATE S_412_PART_02 S_CRLF),
		.flags = 5 << TFW_STR_CN_SHIFT
	},
	[RESP_500] = {
		.ptr = (TfwStr []){
			{ .ptr = S_500_PART_01, .len = SLEN(S_500_PART_01) },
			{ .ptr = NULL, .len = SLEN(S_V_DATE) },
			{ .ptr = S_500_PART_02, .len = SLEN(S_500_PART_02) },
			{ .ptr = S_CRLF, .len = SLEN(S_CRLF) },
			{ .ptr = NULL, .len = 0 },
		},
		.len = SLEN(S_500_PART_01 S_V_DATE S_500_PART_02 S_CRLF),
		.flags = 5 << TFW_STR_CN_SHIFT
	},
	[RESP_502] = {
		.ptr = (TfwStr []){
			{ .ptr = S_502_PART_01, .len = SLEN(S_502_PART_01) },
			{ .ptr = NULL, .len = SLEN(S_V_DATE) },
			{ .ptr = S_502_PART_02, .len = SLEN(S_502_PART_02) },
			{ .ptr = S_CRLF, .len = SLEN(S_CRLF) },
			{ .ptr = NULL, .len = 0 },
		},
		.len = SLEN(S_502_PART_01 S_V_DATE S_502_PART_02 S_CRLF),
		.flags = 5 << TFW_STR_CN_SHIFT
	},
	[RESP_504] = {
		.ptr = (TfwStr []){
			{ .ptr = S_504_PART_01, .len = SLEN(S_504_PART_01) },
			{ .ptr = NULL, .len = SLEN(S_V_DATE) },
			{ .ptr = S_504_PART_02, .len = SLEN(S_504_PART_02) },
			{ .ptr = S_CRLF, .len = SLEN(S_CRLF) },
			{ .ptr = NULL, .len = 0 },
		},
		.len = SLEN(S_504_PART_01 S_V_DATE S_504_PART_02 S_CRLF),
		.flags = 5 << TFW_STR_CN_SHIFT
	}
};

/*
 * Chunks for various message parts in @http_predef_resps array
 * have predefined positions:
 * 1: Start line,
 * 2: Date,
 * 3: Content-Length header,
 * 4: CRLF,
 * 5: Message body.
 * Some position-dependent macros specific to @http_predef_resps
 * are defined below.
 */
#define TFW_STR_START_CH(msg)	__TFW_STR_CH(msg, 0)
#define TFW_STR_DATE_CH(msg)	__TFW_STR_CH(msg, 1)
#define TFW_STR_CLEN_CH(msg)	__TFW_STR_CH(msg, 2)
#define TFW_STR_CRLF_CH(msg)	__TFW_STR_CH(msg, 3)
#define TFW_STR_BODY_CH(msg)	__TFW_STR_CH(msg, 4)

/*
 * Two static TfwStr structures are needed due to have the opportunity
 * to set separately one page body, e.g. for 500 answer, and another
 * page body - for the remaining 5xx answers.
 */
static TfwStr http_4xx_resp_body = {
	.ptr = (TfwStr []){
		{ .ptr = NULL, .len = 0 },
		{ .ptr = NULL, .len = 0 },
	},
	.len = 0,
};
static TfwStr http_5xx_resp_body = {
	.ptr = (TfwStr []){
		{ .ptr = NULL, .len = 0 },
		{ .ptr = NULL, .len = 0 },
	},
	.len = 0,
};

/*
 * Prepare current date in the format required for HTTP "Date:"
 * header field. See RFC 2616 section 3.3.
 */
static void
tfw_http_prep_date_from(char *buf, time_t date)
{
	struct tm tm;
	char *ptr = buf;

	static const char * const wday[] =
		{ "Sun, ", "Mon, ", "Tue, ",
		  "Wed, ", "Thu, ", "Fri, ", "Sat, " };
	static const char * const month[] =
		{ " Jan ", " Feb ", " Mar ", " Apr ", " May ", " Jun ",
		  " Jul ", " Aug ", " Sep ", " Oct ", " Nov ", " Dec " };

#define PRINT_2DIGIT(p, n)			\
	*p++ = (n <= 9) ? '0' : '0' + n / 10;	\
	*p++ = '0' + n % 10;

	time_to_tm(date, 0, &tm);

	memcpy(ptr, wday[tm.tm_wday], 5);
	ptr += 5;
	PRINT_2DIGIT(ptr, tm.tm_mday);
	memcpy(ptr, month[tm.tm_mon], 5);
	ptr += 5;
	PRINT_2DIGIT(ptr, (tm.tm_year + 1900) / 100);
	PRINT_2DIGIT(ptr, (tm.tm_year + 1900) % 100);
	*ptr++ = ' ';
	PRINT_2DIGIT(ptr, tm.tm_hour);
	*ptr++ = ':';
	PRINT_2DIGIT(ptr, tm.tm_min);
	*ptr++ = ':';
	PRINT_2DIGIT(ptr, tm.tm_sec);
	memcpy(ptr, " GMT", 4);
#undef PRINT_2DIGIT
}

static inline void
tfw_http_prep_date(char *buf)
{
	tfw_http_prep_date_from(buf, tfw_current_timestamp());
}

unsigned long tfw_hash_str(const TfwStr *str);

#define S_302_PART_01	S_302 S_CRLF S_F_DATE
#define S_302_PART_02	S_CRLF S_F_CONTENT_LENGTH "0" S_CRLF S_F_LOCATION
#define S_302_PART_03	S_CRLF S_F_SET_COOKIE
#define S_302_FIXLEN	SLEN(S_302_PART_01 S_V_DATE S_302_PART_02 S_302_PART_03)
#define S_302_KEEP	S_CRLF S_H_CONN_KA
#define S_302_CLOSE	S_CRLF S_H_CONN_CLOSE
/*
 * HTTP 302 response.
 * The response redirects the client to the same URI as the original request,
 * but it includes 'Set-Cookie:' header field that sets Tempesta sticky cookie.
 */
int
tfw_http_prep_302(TfwHttpMsg *resp, TfwHttpReq *req, TfwStr *cookie)
{
	size_t data_len = S_302_FIXLEN;
	int conn_flag = req->flags & __TFW_HTTP_CONN_MASK, ret = 0;
	TfwMsgIter it;
	TfwStr rh = {
		.ptr = (TfwStr []){
			{ .ptr = S_302_PART_01, .len = SLEN(S_302_PART_01) },
			{ .ptr = *this_cpu_ptr(&g_buf), .len = SLEN(S_V_DATE) },
			{ .ptr = S_302_PART_02, .len = SLEN(S_302_PART_02) }
		},
		.len = SLEN(S_302_PART_01 S_V_DATE S_302_PART_02),
		.flags = 3 << TFW_STR_CN_SHIFT
	};
	static TfwStr part03 = {
		.ptr = S_302_PART_03, .len = SLEN(S_302_PART_03) };
	static TfwStr crlfcrlf = {
		.ptr = S_CRLFCRLF, .len = SLEN(S_CRLFCRLF) };
	static TfwStr crlf_keep = {
		.ptr = S_302_KEEP, .len = SLEN(S_302_KEEP) };
	static TfwStr crlf_close = {
		.ptr = S_302_CLOSE, .len = SLEN(S_302_CLOSE) };
	TfwStr host, *crlf = &crlfcrlf;

	tfw_http_msg_clnthdr_val(&req->h_tbl->tbl[TFW_HTTP_HDR_HOST],
				 TFW_HTTP_HDR_HOST, &host);
	if (TFW_STR_EMPTY(&host))
		host = req->host;

	/* Set "Connection:" header field if needed. */
	if (conn_flag == TFW_HTTP_CONN_CLOSE)
		crlf = &crlf_close;
	else if (conn_flag == TFW_HTTP_CONN_KA)
		crlf = &crlf_keep;

	/* Add variable part of data length to get the total */
	data_len += host.len ? host.len + SLEN(S_HTTP) : 0;
	data_len += req->uri_path.len + cookie->len;
	data_len += crlf->len;

	if (tfw_http_msg_setup(resp, &it, data_len))
		return TFW_BLOCK;

	tfw_http_prep_date(__TFW_STR_CH(&rh, 1)->ptr);
	ret = tfw_http_msg_write(&it, resp, &rh);
	/*
	 * HTTP/1.0 may have no host part, so we create relative URI.
	 * See RFC 1945 9.3 and RFC 7231 7.1.2.
	 */
	if (host.len) {
		static TfwStr proto = { .ptr = S_HTTP, .len = SLEN(S_HTTP) };
		ret |= tfw_http_msg_write(&it, resp, &proto);
		ret |= tfw_http_msg_write(&it, resp, &host);
	}
	ret |= tfw_http_msg_write(&it, resp, &req->uri_path);
	ret |= tfw_http_msg_write(&it, resp, &part03);
	ret |= tfw_http_msg_write(&it, resp, cookie);
	ret |= tfw_http_msg_write(&it, resp, crlf);

	return ret ? TFW_BLOCK : TFW_PASS;
}

#define S_304_PART_01	S_304 S_CRLF
#define S_304_KEEP	S_F_CONNECTION S_V_CONN_KA S_CRLF
#define S_304_CLOSE	S_F_CONNECTION S_V_CONN_CLOSE S_CRLF
/*
 * HTTP 304 response: Not Modified.
 */
int
tfw_http_prep_304(TfwHttpMsg *resp, TfwHttpReq *req, void *msg_it,
		  size_t hdrs_size)
{
	size_t data_len = SLEN(S_304_PART_01);
	TfwMsgIter *it = (TfwMsgIter *)msg_it;
	int conn_flag = req->flags & __TFW_HTTP_CONN_MASK, ret = 0;
	static TfwStr rh = {
		.ptr = S_304_PART_01, .len = SLEN(S_304_PART_01) };
	static TfwStr crlf_keep = {
		.ptr = S_304_KEEP, .len = SLEN(S_304_KEEP) };
	static TfwStr crlf_close = {
		.ptr = S_304_CLOSE, .len = SLEN(S_304_CLOSE) };
	TfwStr *end = NULL;

	/* Set "Connection:" header field if needed. */
	if (conn_flag == TFW_HTTP_CONN_CLOSE)
		end = &crlf_close;
	else if (conn_flag == TFW_HTTP_CONN_KA)
		end = &crlf_keep;

	/* Add variable part of data length to get the total */
	data_len += hdrs_size;
	if (end)
		data_len += end->len;

	if (tfw_http_msg_setup(resp, it, data_len))
		return TFW_BLOCK;

	ret = tfw_http_msg_write(it, resp, &rh);
	if (end)
		ret |= tfw_http_msg_write(it, resp, end);

	TFW_DBG("Send HTTP 304 response\n");

	return ret ? TFW_BLOCK : TFW_PASS;
}

/*
 * Free an HTTP message.
 * Also, free the connection instance if there's no more references.
 *
 * This function should be used anytime when there's a chance that
 * a connection instance may belong to multiple messages, which is
 * almost always. If a connection is suddenly closed then it still
 * can be safely dereferenced and used in the code.
 * In rare cases we're sure that a connection instance in a message
 * doesn't have multiple users. For example, when an error response
 * is prepared and sent by Tempesta, that HTTP message does not need
 * a connection instance. The message is then immediately destroyed,
 * and a simpler tfw_http_msg_free() can be used for that.
 *
 * NOTE: @hm->conn may be NULL if @hm is the response that was served
 * from cache.
 */
static void
tfw_http_conn_msg_free(TfwHttpMsg *hm)
{
	if (unlikely(!hm))
		return;

	if (hm->conn) {
		/*
		 * Unlink the connection while there is at least one
		 * reference. Use atomic exchange to avoid races with
		 * new messages arriving on the connection.
		 */
		__cmpxchg((unsigned long *)&hm->conn->msg, (unsigned long)hm,
			  0UL, sizeof(long));
		tfw_connection_put(hm->conn);
	}

	tfw_http_msg_free(hm);
}

/*
 * Free request after removing it from seq_queue. This function is
 * needed in cases when response is not sent to client for some reasons.
 */
static inline void
tfw_http_conn_req_clean(TfwHttpReq *req)
{
	spin_lock(&((TfwCliConn *)req->conn)->seq_qlock);
	if (likely(!list_empty(&req->msg.seq_list)))
		list_del_init(&req->msg.seq_list);
	spin_unlock(&((TfwCliConn *)req->conn)->seq_qlock);
	tfw_http_conn_msg_free((TfwHttpMsg *)req);
}

/*
 * Close the client connection and free unpaired request. This function
 * is needed for cases when we cannot prepare response for this request.
 * As soon as request is not linked with any response, sending to that
 * client stops starting with that request, because that creates
 * a "hole" in the chain of requests -- a request without a response.
 * Subsequent responses cannot be sent to the client until that
 * hole is closed, which at this point will never happen. To solve
 * this situation there is no choice but to close client connection.
 *
 * Note: As a consequence of closing a client connection on error of
 * preparing a response, it's possible that some already prepared
 * responses will not be sent to the client. That depends on the
 * order in which CPUs close the connection and call tfw_http_resp_fwd().
 * This is the intended behaviour. The goal is to free some memory
 * at the cost of dropping a few clients, so that Tempesta can
 * continue working.
 */
void
tfw_http_resp_build_error(TfwHttpReq *req)
{
	ss_close_sync(req->conn->sk, true);
	tfw_http_conn_req_clean(req);
	TFW_INC_STAT_BH(clnt.msgs_otherr);
}

/*
 * Perform operations common to sending an error response to a client.
 * Set current date in the header of an HTTP error response, and set
 * the "Connection:" header field if it was present in the request.
 * If memory allocation error or message setup errors occurred, then
 * client connection should be closed, because response-request
 * pairing for pipelined requests is violated.
 *
 * NOTE: This function expects the predefined order of chunks in @msg:
 * the fourth chunk must be CRLF.
 */
void
tfw_http_send_resp(TfwHttpReq *req, resp_code_t code)
{
	TfwMsgIter it;
	TfwHttpMsg *hmresp;
	TfwStr *date, *crlf, *body;
	int conn_flag = req->flags & __TFW_HTTP_CONN_MASK;
	TfwStr msg = {
		.ptr = (TfwStr []){ {}, {}, {}, {}, {} },
		.len = 0,
		.flags = 5 << TFW_STR_CN_SHIFT
	};

	if (tfw_strcpy_desc(&msg, &http_predef_resps[code]))
		return;

	crlf = TFW_STR_CRLF_CH(&msg);
	if (conn_flag) {
		unsigned long crlf_len = crlf->len;
		if (conn_flag == TFW_HTTP_CONN_KA) {
			crlf->ptr = S_H_CONN_KA;
			crlf->len = SLEN(S_H_CONN_KA);
		} else {
			crlf->ptr = S_H_CONN_CLOSE;
			crlf->len = SLEN(S_H_CONN_CLOSE);
		}
		msg.len += crlf->len - crlf_len;
	}

	if (!(hmresp = tfw_http_msg_alloc_err_resp()))
		goto err_create;
	if (tfw_http_msg_setup(hmresp, &it, msg.len))
		goto err_setup;

	body = TFW_STR_BODY_CH(&msg);
	date = TFW_STR_DATE_CH(&msg);
	date->ptr = *this_cpu_ptr(&g_buf);
	tfw_http_prep_date(date->ptr);
	if (!body->ptr)
		__TFW_STR_CHUNKN_SET(&msg, 4);

	if (tfw_http_msg_write(&it, hmresp, &msg))
		goto err_setup;

	tfw_http_resp_fwd(req, (TfwHttpResp *)hmresp);

	return;
err_setup:
	TFW_DBG2("%s: Response message allocation error: conn=[%p]\n",
		 __func__, req->conn);
	tfw_http_msg_free(hmresp);
err_create:
	tfw_http_resp_build_error(req);
}

/*
 * SKB data is needed for calculation of a cache key from fields of
 * a request. It's also needed when a request may need to be re-sent.
 * In all other cases it can just be passed to the network layer.
 *
 * However, at this time requests may always be re-sent in case of
 * a connection failure. There's no option to prohibit re-sending.
 * Thus, request's SKB can't be passed to the network layer until
 * certain changes are implemented. For now there's no choice but
 * make a copy of requests's SKBs in SS layer.
 *
 * TODO: Making a copy of each SKB _IS BAD_. See issues #391 and #488.
 *
 */
static inline void
tfw_http_req_init_ss_flags(TfwSrvConn *srv_conn, TfwHttpReq *req)
{
	((TfwMsg *)req)->ss_flags |= SS_F_KEEP_SKB;
}

static inline void
tfw_http_resp_init_ss_flags(TfwHttpResp *resp, const TfwHttpReq *req)
{
	if (req->flags & (TFW_HTTP_CONN_CLOSE | TFW_HTTP_SUSPECTED))
		((TfwMsg *)resp)->ss_flags |= SS_F_CONN_CLOSE;
}

/*
 * Check if a request is non-idempotent.
 */
static inline bool
tfw_http_req_is_nip(TfwHttpReq *req)
{
	return (req->flags & TFW_HTTP_NON_IDEMP);
}

/*
 * Reset the flag saying that @srv_conn has non-idempotent requests.
 */
static inline void
tfw_http_conn_nip_reset(TfwSrvConn *srv_conn)
{
	if (list_empty(&srv_conn->nip_queue))
		clear_bit(TFW_CONN_B_HASNIP, &srv_conn->flags);
}

/*
 * Put @req on the list of non-idempotent requests in @srv_conn.
 * Raise the flag saying that @srv_conn has non-idempotent requests.
 */
static inline void
tfw_http_req_nip_enlist(TfwSrvConn *srv_conn, TfwHttpReq *req)
{
	BUG_ON(!list_empty(&req->nip_list));
	list_add_tail(&req->nip_list, &srv_conn->nip_queue);
	set_bit(TFW_CONN_B_HASNIP, &srv_conn->flags);
}

/*
 * Remove @req from the list of non-idempotent requests in @srv_conn.
 * If it is the last request on the list, then clear the flag saying
 * that @srv_conn has non-idempotent requests.
 *
 * Does nothing if @req is NOT on the list.
 */
static inline void
tfw_http_req_nip_delist(TfwSrvConn *srv_conn, TfwHttpReq *req)
{
	if (!list_empty(&req->nip_list)) {
		list_del_init(&req->nip_list);
		tfw_http_conn_nip_reset(srv_conn);
	}
}

/*
 * Remove idempotent requests from the list of non-idempotent requests
 * in @srv_conn. A non-idempotent request may become idempotent when
 * another request is received from a client before a response to the
 * non-idempotent request is forwarded to the client. See the comment
 * to tfw_http_req_add_seq_queue().
 */
static inline void
tfw_http_conn_nip_adjust(TfwSrvConn *srv_conn)
{
	TfwHttpReq *req, *tmp;

	list_for_each_entry_safe(req, tmp, &srv_conn->nip_queue, nip_list)
		if (!tfw_http_req_is_nip(req)) {
			BUG_ON(list_empty(&req->nip_list));
			list_del_init(&req->nip_list);
		}
	tfw_http_conn_nip_reset(srv_conn);
}

/*
 * Tell if the server connection's forwarding queue is on hold.
 * It's on hold it the request that was sent last was non-idempotent.
 */
static inline bool
tfw_http_conn_on_hold(TfwSrvConn *srv_conn)
{
	TfwHttpReq *req_sent = (TfwHttpReq *)srv_conn->msg_sent;

	BUG_ON(!(TFW_CONN_TYPE(srv_conn) & Conn_Srv));
	return (req_sent && tfw_http_req_is_nip(req_sent));
}

/*
 * Tell if the server connection's forwarding queue is drained.
 * It's drained if there're no requests in the queue after the
 * request that was sent last.
 */
static inline bool
tfw_http_conn_drained(TfwSrvConn *srv_conn)
{
	struct list_head *fwd_queue = &srv_conn->fwd_queue;
	TfwHttpReq *req_sent = (TfwHttpReq *)srv_conn->msg_sent;

	BUG_ON(!(TFW_CONN_TYPE(srv_conn) & Conn_Srv));

	if (list_empty(fwd_queue))
		return true;
	if (!req_sent)
		return false;
	if (list_is_last(&req_sent->fwd_list, fwd_queue))
		return true;
	return false;
}

/*
 * Tell if the server connection's forwarding queue has requests
 * that need to be forwarded.
 */
static inline bool
tfw_http_conn_need_fwd(TfwSrvConn *srv_conn)
{
	return (!tfw_http_conn_on_hold(srv_conn)
		&& !tfw_http_conn_drained(srv_conn));
}

/*
 * Get the request that is previous to @srv_conn->msg_sent.
 */
static inline TfwMsg *
__tfw_http_conn_msg_sent_prev(TfwSrvConn *srv_conn)
{
	TfwHttpReq *req_sent = (TfwHttpReq *)srv_conn->msg_sent;

	BUG_ON(!req_sent);
	/*
	 * There is list_is_last() function in the Linux kernel,
	 * but there is no list_is_first(). The condition below
	 * is an implementation of list_is_first().
	 */
	return (srv_conn->fwd_queue.next == &req_sent->fwd_list) ?
		NULL : (TfwMsg *)list_prev_entry(req_sent, fwd_list);
}

/*
 * Remove @req from the server connection's forwarding queue.
 */
static inline void
tfw_http_req_delist(TfwSrvConn *srv_conn, TfwHttpReq *req)
{
	tfw_http_req_nip_delist(srv_conn, req);
	list_del_init(&req->fwd_list);
	srv_conn->qsize--;
}

/*
 * Common actions in case of an error while forwarding requests.
 * Erroneous requests are removed from the forwarding queue and placed
 * in @equeue. The error code and the reason for an error response are
 * saved as well.
 */
static inline void
__tfw_http_req_error(TfwHttpReq *req, struct list_head *equeue,
		     unsigned short status, const char *reason)
{
	list_add_tail(&req->fwd_list, equeue);
	req->httperr.status = status;
	req->httperr.reason = reason;
}

static inline void
tfw_http_req_error(TfwSrvConn *srv_conn, TfwHttpReq *req,
		   struct list_head *equeue, unsigned short status,
		   const char *reason)
{
	tfw_http_req_delist(srv_conn, req);
	__tfw_http_req_error(req, equeue, status, reason);
}

static inline resp_code_t
tfw_http_enum_resp_code(int status)
{
	switch(status) {
	case 200:
		return RESP_200;
	case 403:
		return RESP_403;
	case 404:
		return RESP_404;
	case 412:
		return RESP_412;
	case 500:
		return RESP_500;
	case 502:
		return RESP_502;
	case 504:
		return RESP_504;
	default:
		return RESP_NUM;
	}
}

static inline void
tfw_http_error_resp_switch(TfwHttpReq *req, int status, const char *reason)
{
	resp_code_t code = tfw_http_enum_resp_code(status);
	if (code == RESP_NUM) {
		TFW_WARN("Unexpected response error code: [%d]\n", status);
		tfw_http_send_resp(req, RESP_500);
		return;
	}

	tfw_http_send_resp(req, code);
}

static TfwHttpMsg *
tfw_http_alloc_hmonitor_req(void)
{
	TfwHttpMsg *hm;

	if (!(hm = (TfwHttpMsg *)tfw_pool_new(TfwHttpReq, TFW_POOL_ZERO)))
		return NULL;

	ss_skb_queue_head_init(&hm->msg.skb_list);
	INIT_LIST_HEAD(&hm->msg.seq_list);
	INIT_LIST_HEAD(&((TfwHttpReq *)hm)->fwd_list);
	INIT_LIST_HEAD(&((TfwHttpReq *)hm)->nip_list);
	hm->destructor = tfw_http_req_destruct;

	return hm;
}

static inline void
tfw_http_srv_hmonitor(TfwHttpResp *resp)
{
	TfwServer *srv = (TfwServer *)resp->conn->peer;

	if (!test_bit(TFW_SRV_B_HMONITOR, (unsigned long *)&srv->flags))
		return;

	if (tfw_apm_hm_srv_limit(resp->status, srv->apmref)) {
		if (!tfw_srv_suspended(srv)) {
			tfw_srv_mark_suspended(srv);
			TFW_WARN_ADDR("server has been suspended: limit"
				      " for bad responses is exceeded",
				      &srv->addr);
		}
		return;
	}

	if (!tfw_srv_suspended(srv) ||
	    !tfw_apm_hm_srv_alive(resp->status, &resp->body, srv->apmref))
		return;

	tfw_srv_mark_alive(srv);
}

static inline void
tfw_http_srv_hmonitor_update(TfwHttpReq *req, TfwServer *srv)
{
	if (test_bit(TFW_SRV_B_HMONITOR, (unsigned long *)&srv->flags))
		tfw_apm_hm_srv_rcount_update(&req->uri_path, srv->apmref);
}

/*
 * Forwarding of requests to a back end server is run under a lock
 * on the server connection's forwarding queue. It's performed as
 * fast as possible by moving failed requests to the error queue
 * that can be processed without the lock.
 *
 * Process requests that were not forwarded due to an error. Send
 * an error response to a client. The response will be attached to
 * the request and then sent to the client in proper seq order.
 */
static void
tfw_http_req_zap_error(struct list_head *equeue)
{
	TfwHttpReq *req, *tmp;

	TFW_DBG2("%s: queue is %sempty\n",
		 __func__, list_empty(equeue) ? "" : "NOT ");
	if (list_empty(equeue))
		return;

	list_for_each_entry_safe(req, tmp, equeue, fwd_list) {
		list_del_init(&req->fwd_list);
		tfw_http_error_resp_switch(req, req->httperr.status,
					   req->httperr.reason);
		TFW_INC_STAT_BH(clnt.msgs_otherr);
	}
}

/*
 * If @req has timed out (has not been forwarded for too long), then
 * move it to the error queue @equeue for sending an error response later.
 */
static inline bool
tfw_http_req_evict_timeout(TfwSrvConn *srv_conn, TfwServer *srv,
			   TfwHttpReq *req, struct list_head *equeue)
{
	unsigned long jqage = jiffies - req->jrxtstamp;

	if (unlikely(time_after(jqage, srv->sg->max_jqage))) {
		TFW_DBG2("%s: Eviction: req=[%p] overdue=[%dms]\n",
			 __func__, req,
			 jiffies_to_msecs(jqage - srv->sg->max_jqage));
		tfw_http_req_error(srv_conn, req, equeue, 504,
				   "request evicted: timed out");
		return true;
	}
	return false;
}

/*
 * If the number of re-forwarding attempts for @req is exceeded, then
 * move it to the error queue @equeue for sending an error response later.
 */
static inline bool
tfw_http_req_evict_retries(TfwSrvConn *srv_conn, TfwServer *srv,
			   TfwHttpReq *req, struct list_head *equeue)
{
	if (unlikely(req->retries++ >= srv->sg->max_refwd)) {
		TFW_DBG2("%s: Eviction: req=[%p] retries=[%d]\n",
			 __func__, req, req->retries);
		tfw_http_req_error(srv_conn, req, equeue, 504,
				   "request evicted: the number"
				   " of retries exceeded");
		return true;
	}
	return false;
}

/*
 * If forwarding of @req to server @srv_conn is not successful, then
 * move it to the error queue @equeue for sending an error response later.
 *
 * TODO: Perhaps, there's a small optimization. Ultimately, the thread
 * ends up in ss_send(). In some cases a connection is still active when
 * it's obtained, but not active by the time the thread is in ss_send().
 * In that case -EBADF is returned, and nothing destructive happens to
 * the request. So, perhaps, instead of sending an error in that case
 * these unlucky requests can be re-sent when the connection is restored.
 */
static inline bool
tfw_http_req_fwd_send(TfwSrvConn *srv_conn, TfwServer *srv,
		      TfwHttpReq *req, struct list_head *equeue)
{
	req->jtxtstamp = jiffies;
	tfw_http_req_init_ss_flags(srv_conn, req);

	if (tfw_connection_send((TfwConn *)srv_conn, (TfwMsg *)req)) {
		TFW_DBG2("%s: Forwarding error: conn=[%p] req=[%p]\n",
			 __func__, srv_conn, req);
		if (!req->conn) {
			tfw_http_req_delist(srv_conn, req);
			tfw_http_msg_free((TfwHttpMsg *)req);
		}
		else
			tfw_http_req_error(srv_conn, req, equeue, 500,
					   "request dropped: forwarding error");
		return false;
	}
	return true;
}

/*
 * Forward one request @req to server connection @srv_conn.
 * Return false if forwarding must be stopped, or true otherwise.
 */
static inline bool
tfw_http_req_fwd_single(TfwSrvConn *srv_conn, TfwServer *srv,
			TfwHttpReq *req, struct list_head *equeue)
{
	if (tfw_http_req_evict_timeout(srv_conn, srv, req, equeue))
		return false;
	if (!tfw_http_req_fwd_send(srv_conn, srv, req, equeue))
		return false;
	srv_conn->msg_sent = (TfwMsg *)req;
	TFW_INC_STAT_BH(clnt.msgs_forwarded);
	return true;
}

/*
 * Forward unsent requests in server connection @srv_conn. The requests
 * are forwarded until a non-idempotent request is found in the queue.
 * It's assumed that the forwarding queue in @srv_conn is locked and
 * NOT drained.
 */
static void
tfw_http_conn_fwd_unsent(TfwSrvConn *srv_conn, struct list_head *equeue)
{
	TfwHttpReq *req, *tmp;
	TfwServer *srv = (TfwServer *)srv_conn->peer;
	struct list_head *fwd_queue = &srv_conn->fwd_queue;

	TFW_DBG2("%s: conn=[%p]\n", __func__, srv_conn);
	WARN_ON(!spin_is_locked(&srv_conn->fwd_qlock));
	BUG_ON(tfw_http_conn_drained(srv_conn));

	req = srv_conn->msg_sent
	    ? list_next_entry((TfwHttpReq *)srv_conn->msg_sent, fwd_list)
	    : list_first_entry(fwd_queue, TfwHttpReq, fwd_list);

	list_for_each_entry_safe_from(req, tmp, fwd_queue, fwd_list) {
		if (!tfw_http_req_fwd_single(srv_conn, srv, req, equeue))
			continue;
		/* Stop forwarding if the request is non-idempotent. */
		if (tfw_http_req_is_nip(req))
			break;
		/* See if the idempotent request was non-idempotent. */
		tfw_http_req_nip_delist(srv_conn, req);
	}
}

/*
 * Forward the request @req to server connection @srv_conn.
 *
 * The request is added to the server connection's forwarding queue.
 * If forwarding is on hold at the moment, then the request will be
 * forwarded later. Otherwise, forward the request to the server now.
 *
 * Forwarding to a server is considered to be on hold after
 * a non-idempotent request is forwarded. The hold is removed when
 * a response is received to the holding request. The hold is also
 * removed when the holding non-idempotent request is followed by
 * another request from the same client. Effectively, that re-enables
 * pipelining. See RFC 7230 6.3.2.
 *
 * Requests must be forwarded in the same order they are put in the
 * queue, and so it must be done under the queue lock, otherwise
 * pairing of requests with responses may get broken. Take a simple
 * scenario. CPU-1 locks the queue, adds a request to it, unlocks
 * the queue. CPU-2 does the same after CPU-1 (the queue was locked).
 * After that CPU-1 and CPU-2 are fully concurrent. If CPU-2 happens
 * to proceed first with forwarding, then pairing gets broken.
 *
 * TODO: In current design @fwd_queue is locked until after a request
 * is submitted to SS for sending. It shouldn't be necessary to lock
 * @fwd_queue for that. There's the ordered @fwd_queue. Also there's
 * the ordered work queue in SS layer. Perhaps the right way of ordering
 * these actions is to use message tickets according to the ordering of
 * requests in @fwd_queue. Typically tfw_connection_send() or its pure
 * server variant must care about ticket ordering. Backoff and per-cpu
 * lock data structures could be used just like in Linux MCS locking.
 * Please see the issue #687.
 */
static void
tfw_http_req_fwd(TfwSrvConn *srv_conn,
		 TfwHttpReq *req, struct list_head *equeue)
{
	TFW_DBG2("%s: srv_conn=[%p], req=[%p]\n", __func__, srv_conn, req);
	BUG_ON(!(TFW_CONN_TYPE(srv_conn) & Conn_Srv));

	spin_lock(&srv_conn->fwd_qlock);
	list_add_tail(&req->fwd_list, &srv_conn->fwd_queue);
	srv_conn->qsize++;
	if (tfw_http_req_is_nip(req))
		tfw_http_req_nip_enlist(srv_conn, req);
	if (tfw_http_conn_on_hold(srv_conn)) {
		spin_unlock(&srv_conn->fwd_qlock);
		return;
	}
	tfw_http_conn_fwd_unsent(srv_conn, equeue);
	spin_unlock(&srv_conn->fwd_qlock);
}

/*
 * Treat a possible non-idempotent request in case of a connection
 * repair (re-send or re-schedule).
 *
 * A non-idempotent request that was forwarded but not responded to
 * is not re-sent or re-scheduled by default. Configuration option
 * can be used to have that request re-sent or re-scheduled.
 *
 * As forwarding is paused after a non-idempotent request is sent,
 * there can be only one such request among forwarded requests, and
 * that's @srv_conn->msg_sent.
 *
 * Note: @srv_conn->msg_sent may change in result.
 */
static inline void
tfw_http_conn_treatnip(TfwSrvConn *srv_conn, struct list_head *equeue)
{
	TfwServer *srv = (TfwServer *)srv_conn->peer;
	TfwHttpReq *req_sent = (TfwHttpReq *)srv_conn->msg_sent;

	if (tfw_http_conn_on_hold(srv_conn)
	    && likely(!(srv->sg->flags & TFW_SRV_RETRY_NIP)))
	{
		BUG_ON(list_empty(&req_sent->nip_list));
		srv_conn->msg_sent = __tfw_http_conn_msg_sent_prev(srv_conn);
		tfw_http_req_error(srv_conn, req_sent, equeue, 504,
				   "request dropped: non-idempotent requests"
				   " are not re-forwarded or re-scheduled");
	}
}

/*
 * Re-forward requests in a server connection. Requests that exceed
 * the set limits are evicted.
 */
static TfwMsg *
tfw_http_conn_resend(TfwSrvConn *srv_conn, bool first, struct list_head *equeue)
{
	TfwHttpReq *req, *tmp, *req_resent = NULL;
	TfwServer *srv = (TfwServer *)srv_conn->peer;
	struct list_head *end, *fwd_queue = &srv_conn->fwd_queue;

	TFW_DBG2("%s: conn=[%p] first=[%s]\n",
		 __func__, srv_conn, first ? "true" : "false");
	BUG_ON(!srv_conn->msg_sent);
	BUG_ON(list_empty(&((TfwHttpReq *)srv_conn->msg_sent)->fwd_list));

	req = list_first_entry(fwd_queue, TfwHttpReq, fwd_list);
	end = ((TfwHttpReq *)srv_conn->msg_sent)->fwd_list.next;

	/* Similar to list_for_each_entry_safe_from() */
	for (tmp = list_next_entry(req, fwd_list);
	     &req->fwd_list != end;
	     req = tmp, tmp = list_next_entry(tmp, fwd_list))
	{
		if (tfw_http_req_evict_timeout(srv_conn, srv, req, equeue))
			continue;
		if (tfw_http_req_evict_retries(srv_conn, srv, req, equeue))
			continue;
		if (!tfw_http_req_fwd_send(srv_conn, srv, req, equeue))
			continue;
		req_resent = req;
		if (unlikely(first))
			break;
	}

	return (TfwMsg *)req_resent;
}

/*
 * Remove restrictions from a server connection.
 */
static inline void
__tfw_srv_conn_clear_restricted(TfwSrvConn *srv_conn)
{
	clear_bit(TFW_CONN_B_QFORWD, &srv_conn->flags);
	if (test_and_clear_bit(TFW_CONN_B_RESEND, &srv_conn->flags))
		TFW_DEC_STAT_BH(serv.conn_restricted);
}

/*
 * Make the connection full-functioning again if done with repair.
 */
static inline bool
tfw_srv_conn_reenable_if_done(TfwSrvConn *srv_conn)
{
	if (!list_empty(&srv_conn->fwd_queue))
		return false;
	BUG_ON(srv_conn->qsize);
	BUG_ON(srv_conn->msg_sent);
	__tfw_srv_conn_clear_restricted(srv_conn);
	return true;
}

/*
 * Handle the complete re-forwarding of requests in a server connection
 * that is being repaired, after the first request had been re-forwarded.
 * The connection is not scheduled until all requests in it are re-sent.
 */
static void
tfw_http_conn_fwd_repair(TfwSrvConn *srv_conn, struct list_head *equeue)
{
	TFW_DBG2("%s: conn=[%p]\n", __func__, srv_conn);
	WARN_ON(!spin_is_locked(&srv_conn->fwd_qlock));
	BUG_ON(!tfw_srv_conn_restricted(srv_conn));

	if (tfw_srv_conn_reenable_if_done(srv_conn))
		return;
	if (test_bit(TFW_CONN_B_QFORWD, &srv_conn->flags)) {
		if (tfw_http_conn_need_fwd(srv_conn))
			tfw_http_conn_fwd_unsent(srv_conn, equeue);
	} else {
		/*
		 * Resend all previously forwarded requests. After that
		 * @srv_conn->msg_sent will be either NULL or the last
		 * request that was re-sent successfully. If re-sending
		 * of non-idempotent requests is allowed, then that last
		 * request may be non-idempotent. Continue with sending
		 * requests that were never forwarded only if the last
		 * request that was re-sent was NOT non-idempotent.
		 */
		if (srv_conn->msg_sent)
			srv_conn->msg_sent =
				tfw_http_conn_resend(srv_conn, false, equeue);
		set_bit(TFW_CONN_B_QFORWD, &srv_conn->flags);
		if (tfw_http_conn_need_fwd(srv_conn))
			tfw_http_conn_fwd_unsent(srv_conn, equeue);
	}
	tfw_srv_conn_reenable_if_done(srv_conn);
}

/*
 * Snip @fwd_queue (and @nip_queue) and move its contents to @out_queue.
 *
 * This is run under a lock, so spend minimum time under the lock and
 * do it fast while maintaining consistency. First destroy @nip_queue,
 * most often it has just one entry. Then snip @fwd_queue, move it to
 * @out_queue, and zero @qsize and @msg_sent.
 */
static void
tfw_http_conn_snip_fwd_queue(TfwSrvConn *srv_conn, struct list_head *out_queue)
{
	TfwHttpReq *req, *tmp;

	list_for_each_entry_safe(req, tmp, &srv_conn->nip_queue, nip_list)
		list_del_init(&req->nip_list);
	tfw_http_conn_nip_reset(srv_conn);
	list_splice_tail_init(&srv_conn->fwd_queue, out_queue);
	srv_conn->qsize = 0;
	srv_conn->msg_sent = NULL;
}

/*
 * Collect requests in a dead server connection's queue that are suited
 * for re-scheduling. Idempotent requests are always rescheduled.
 * Non-idempotent requests may be rescheduled depending on the option
 * in configuration.
 */
static void
tfw_http_conn_collect(TfwSrvConn *srv_conn, struct list_head *sch_queue,
		      struct list_head *equeue)
{
	TfwHttpReq *req, *tmp;
	TfwServer *srv = (TfwServer *)srv_conn->peer;
	struct list_head *fwd_queue = &srv_conn->fwd_queue;

	TFW_DBG2("%s: conn=[%p]\n", __func__, srv_conn);

	/* Treat a non-idempotent request if any. */
	tfw_http_conn_treatnip(srv_conn, equeue);

	/*
	 * The assumption is that the forwarding queue is processed
	 * in one pass. There's no need to maintain the correct value
	 * of @srv_conn->msg_sent in each loop iteration.
	 *
	 * Note: The limit on re-forward attempts is checked against
	 * the maximum value for the current server group. Later the
	 * request is placed in another connection in the same group.
	 * It's essential that all servers in a group have the same
	 * limit. Otherwise, it will be necessary to check requests
	 * for eviction _after_ a new connection is found.
	 */
	/*
	 * Evict requests with depleted number of re-send attempts. Do it
	 * for requests that were sent before. Don't touch unsent requests.
	 */
	if (srv_conn->msg_sent) {
		struct list_head *end =
			((TfwHttpReq *)srv_conn->msg_sent)->fwd_list.next;
		req = list_first_entry(fwd_queue, TfwHttpReq, fwd_list);

		/* Similar to list_for_each_entry_safe_from() */
		for (tmp = list_next_entry(req, fwd_list);
		     &req->fwd_list != end;
		     req = tmp, tmp = list_next_entry(tmp, fwd_list))
		{
			tfw_http_req_evict_retries(srv_conn, srv, req, equeue);
		}
	}

	/*
	 * Move the remaining requests to @sch_queue. These requests
	 * will be re-scheduled to other servers and/or connections.
	 */
	tfw_http_conn_snip_fwd_queue(srv_conn, sch_queue);
}

/*
 * Re-schedule requests collected from a dead server connection's
 * queue to a live server connection.
 *
 * Note: re-scheduled requests are put at the tail of a new server's
 * connection queue, and NOT according to their original timestamps.
 * That's the intended behaviour. These requests are unlucky already.
 * They were delayed by waiting in their original server connections,
 * and then by the time spent on multiple attempts to reconnect. Now
 * they have much greater chance to be evicted when it's their turn
 * to be forwarded. The main effort is put into servicing requests
 * that are on time. Unlucky requests are just given another chance
 * with minimal effort.
 */
static void
tfw_http_conn_resched(struct list_head *sch_queue, struct list_head *equeue,
		      TfwSrvConn *prev_conn)
{
	TfwSrvConn *sch_conn;
	TfwHttpReq *req, *tmp;

	/*
	 * Process the complete queue and re-schedule all requests
	 * to other servers/connections. If other server is scheduled,
	 * then evict health monitoring requests.
	 */
	list_for_each_entry_safe(req, tmp, sch_queue, fwd_list) {
		if (!(sch_conn = tfw_sched_get_srv_conn((TfwMsg *)req))) {
			TFW_DBG("Unable to find a backend server\n");
			__tfw_http_req_error(req, equeue, 502,
					     "request dropped: unable to find"
					     " an available back end server");
			continue;
		}

		if (!req->conn && sch_conn->peer != prev_conn->peer) {
				list_del_init(&req->fwd_list);
				tfw_http_msg_free((TfwHttpMsg *)req);
		}

		tfw_http_srv_hmonitor_update(req, (TfwServer *)sch_conn->peer);
		tfw_http_req_fwd(sch_conn, req, equeue);
		tfw_srv_conn_put(sch_conn);
	}
}

/*
 * Process complete forwarding queue and evict requests that timed out.
 *
 * - First, process unanswered requests that were forwarded to the server,
 *   NOT including the request that was sent last.
 * - Secondly, process that request that was sent last, and then reassign
 *   @srv_conn->msg_sent in case it is evicted.
 * - Finally, process the rest of the queue. Those are the requests that
 *   were never forwarded yet.
 */
static inline void
tfw_http_conn_evict_timeout(TfwSrvConn *srv_conn, struct list_head *equeue)
{
	TfwHttpReq *req, *tmp;
	TfwServer *srv = (TfwServer *)srv_conn->peer;
	struct list_head *fwd_queue = &srv_conn->fwd_queue;

	TFW_DBG2("%s: conn=[%p]\n", __func__, srv_conn);

	if (srv_conn->msg_sent) {
		TfwMsg *msg_sent_prev;
		struct list_head *end =
			&((TfwHttpReq *)srv_conn->msg_sent)->fwd_list;
		req = list_first_entry(fwd_queue, TfwHttpReq, fwd_list);

		/* Similar to list_for_each_entry_safe_from() */
		for (tmp = list_next_entry(req, fwd_list);
		     &req->fwd_list != end;
		     req = tmp, tmp = list_next_entry(tmp, fwd_list))
		{
			tfw_http_req_evict_timeout(srv_conn, srv, req, equeue);
		}
		/*
		 * Process the request that was forwarded last.
		 * @req is now the same as @srv_conn->msg_sent.
		 */
		msg_sent_prev = __tfw_http_conn_msg_sent_prev(srv_conn);
		if (tfw_http_req_evict_timeout(srv_conn, srv, req, equeue))
			srv_conn->msg_sent = msg_sent_prev;
	}

	/* Process the rest of the forwarding queue. */
	req = srv_conn->msg_sent
	    ? list_next_entry((TfwHttpReq *)srv_conn->msg_sent, fwd_list)
	    : list_first_entry(fwd_queue, TfwHttpReq, fwd_list);

	list_for_each_entry_safe_from(req, tmp, fwd_queue, fwd_list)
		tfw_http_req_evict_timeout(srv_conn, srv, req, equeue);
}

static void
tfw_http_conn_release_closed(TfwSrvConn *srv_conn, bool resched)
{
	LIST_HEAD(equeue);
	LIST_HEAD(sch_queue);

	tfw_http_conn_evict_timeout(srv_conn, &equeue);
	if (unlikely(resched))
		tfw_http_conn_collect(srv_conn, &sch_queue, &equeue);
	spin_unlock(&srv_conn->fwd_qlock);

	if (!list_empty(&sch_queue))
		tfw_http_conn_resched(&sch_queue, &equeue);

	tfw_http_req_zap_error(&equeue);
}

/*
 * Repair a connection. Makes sense only for server connections.
 *
 * Find requests in the server's connection queue that were forwarded
 * to the server. These are unanswered requests. According to RFC 7230
 * 6.3.2, "a client MUST NOT pipeline immediately after connection
 * establishment". To address that, re-send the first request to the
 * server. When a response comes, that will trigger resending of the
 * rest of those unanswered requests (tfw_http_conn_fwd_repair()).
 *
 * The connection is not scheduled until all requests in it are re-sent.
 *
 * The limit on the number of reconnect attempts is used to re-schedule
 * requests that would never be forwarded otherwise.
 *
 * No need to take a reference on the server connection here as this
 * is executed as part of establishing the connection. It definitely
 * can't go away.
 */
static void
tfw_http_conn_repair(TfwConn *conn)
{
	TfwSrvConn *srv_conn = (TfwSrvConn *)conn;
	LIST_HEAD(equeue);

	TFW_DBG2("%s: conn=[%p]\n", __func__, srv_conn);
	BUG_ON(!(TFW_CONN_TYPE(srv_conn) & Conn_Srv));

	spin_lock(&srv_conn->fwd_qlock);

	if (list_empty(&srv_conn->fwd_queue)) {
		spin_unlock(&srv_conn->fwd_qlock);
		return;
	}

	/* See if requests need to be rescheduled. */
	if (unlikely(!tfw_srv_conn_live(srv_conn))) {
<<<<<<< HEAD
		tfw_http_conn_evict_timeout(srv_conn, &equeue);
		if (unlikely(tfw_srv_conn_need_resched(srv_conn)))
			tfw_http_conn_collect(srv_conn, &sch_queue, &equeue);
		spin_unlock(&srv_conn->fwd_qlock);

		if (!list_empty(&sch_queue))
			tfw_http_conn_resched(&sch_queue, &equeue, srv_conn);
		goto zap_error;
=======
		bool resched = tfw_srv_conn_need_resched(srv_conn);
		return tfw_http_conn_release_closed(srv_conn, resched);
>>>>>>> c148f336
	}

	/* Treat a non-idempotent request if any. */
	tfw_http_conn_treatnip(srv_conn, &equeue);
	/* Re-send only the first unanswered request. */
	if (srv_conn->msg_sent)
		if (unlikely(!tfw_http_conn_resend(srv_conn, true, &equeue)))
			srv_conn->msg_sent = NULL;
	/* If none re-sent, then send the remaining unsent requests. */
	if (!srv_conn->msg_sent) {
		if (!list_empty(&srv_conn->fwd_queue)) {
			set_bit(TFW_CONN_B_QFORWD, &srv_conn->flags);
			tfw_http_conn_fwd_unsent(srv_conn, &equeue);
		}
		tfw_srv_conn_reenable_if_done(srv_conn);
	}

	spin_unlock(&srv_conn->fwd_qlock);

	tfw_http_req_zap_error(&equeue);
}

/*
 * Destructor for a request message.
 */
void
tfw_http_req_destruct(void *msg)
{
	TfwHttpReq *req = msg;

	BUG_ON(!list_empty(&req->msg.seq_list));
	BUG_ON(!list_empty(&req->fwd_list));
	BUG_ON(!list_empty(&req->nip_list));

	if (req->sess)
		tfw_http_sess_put(req->sess);
}

/*
 * Allocate a new HTTP message structure and link it with the connection
 * instance. Increment the number of users of the instance. Initialize
 * GFSM for the message.
 */
static TfwMsg *
tfw_http_conn_msg_alloc(TfwConn *conn)
{
	TfwHttpMsg *hm = tfw_http_msg_alloc(TFW_CONN_TYPE(conn));
	if (unlikely(!hm))
		return NULL;

	hm->conn = conn;
	tfw_connection_get(conn);

	if (TFW_CONN_TYPE(conn) & Conn_Clnt) {
		TFW_INC_STAT_BH(clnt.rx_messages);
	} else {
		TfwHttpReq *req;
		TfwSrvConn *srv_conn = (TfwSrvConn *)conn;

		spin_lock(&srv_conn->fwd_qlock);
		req = list_first_entry_or_null(&srv_conn->fwd_queue,
					       TfwHttpReq, fwd_list);
		spin_unlock(&srv_conn->fwd_qlock);
		if (req && (req->method == TFW_HTTP_METH_HEAD))
			hm->flags |= TFW_HTTP_VOID_BODY;
		TFW_INC_STAT_BH(serv.rx_messages);
	}

	return (TfwMsg *)hm;
}

/*
 * Connection with a peer is created.
 *
 * Called when a connection is created. Initialize the connection's
 * state machine here.
 */
static int
tfw_http_conn_init(TfwConn *conn)
{
	TFW_DBG2("%s: conn=[%p]\n", __func__, conn);

	if (TFW_CONN_TYPE(conn) & Conn_Srv) {
		TfwSrvConn *srv_conn = (TfwSrvConn *)conn;
		if (!list_empty(&srv_conn->fwd_queue)) {
			set_bit(TFW_CONN_B_RESEND, &srv_conn->flags);
			TFW_INC_STAT_BH(serv.conn_restricted);
		}
	}
	tfw_gfsm_state_init(&conn->state, conn, TFW_HTTP_FSM_INIT);
	return 0;
}

/*
 * Connection with a peer is released.
 *
 * This function is called when all users of a server connection are gone,
 * and the connection's resources can be released.
 *
 * If a server connection is in failover state, then the requests that were
 * sent to that server are kept in the queue until a paired response comes.
 * The responses will never come now. Keep the queue. When the connection
 * is restored the requests will be re-sent to the server.
 *
 * If a server connection is completely destroyed (on Tempesta's shutdown),
 * then all outstanding requests in @fwd_queue are dropped and released.
 * Depending on Tempesta's state, both user and kernel context threads
 * may try to do that at the same time. As @fwd_queue is moved atomically
 * to local @zap_queue, only one thread is able to proceed and release
 * the resources.
 */
static void
tfw_http_conn_release(TfwConn *conn)
{
	TfwSrvConn *srv_conn = (TfwSrvConn *)conn;
	TfwHttpReq *req, *tmp;
	LIST_HEAD(zap_queue);

	TFW_DBG2("%s: conn=[%p]\n", __func__, srv_conn);
	BUG_ON(!(TFW_CONN_TYPE(srv_conn) & Conn_Srv));

	if (likely(ss_active())) {
		/*
		 * Server is removed from configuration and won't be available
		 * any more, reschedule it's forward queue.
		 */
		if (unlikely(test_bit(TFW_CONN_B_DEL, &srv_conn->flags)))
			tfw_http_conn_release_closed(srv_conn, true);
		__tfw_srv_conn_clear_restricted(srv_conn);

		return;
	}

	/*
	 * Destroy server connection's queues.
	 * Move all requests from them to @zap_queue.
	 */
	spin_lock_bh(&srv_conn->fwd_qlock);
	tfw_http_conn_snip_fwd_queue(srv_conn, &zap_queue);
	spin_unlock_bh(&srv_conn->fwd_qlock);

	/*
	 * Remove requests from @zap_queue (formerly @fwd_queue) and from
	 * @seq_queue of respective client connections, then destroy them.
	 */
	list_for_each_entry_safe(req, tmp, &zap_queue, fwd_list) {
		list_del_init(&req->fwd_list);
		if (unlikely(!list_empty_careful(&req->msg.seq_list))) {
			spin_lock_bh(&((TfwCliConn *)req->conn)->seq_qlock);
			if (unlikely(!list_empty(&req->msg.seq_list)))
				list_del_init(&req->msg.seq_list);
			spin_unlock_bh(&((TfwCliConn *)req->conn)->seq_qlock);
		}
		tfw_http_conn_msg_free((TfwHttpMsg *)req);
	}
}

/*
 * Dequeue the request from @seq_queue and free the request
 * and the paired response.
 */
static inline void
__tfw_http_resp_pair_free(TfwHttpReq *req)
{
	list_del_init(&req->msg.seq_list);
	tfw_http_conn_msg_free(req->resp);
	tfw_http_conn_msg_free((TfwHttpMsg *)req);
}

/*
 * Drop client connection's resources.
 *
 * Desintegrate the client connection's @seq_list. Requests that have
 * a paired response can be freed. Move those to @zap_queue for doing
 * that without the lock. Requests without a paired response have not
 * been answered yet. They are held in the lists of server connections
 * until responses come. Don't free those requests.
 *
 * If a response comes after @seq_list is desintegrated, then both the
 * request and the response are dropped at the sight of an empty list.
 *
 * Locking is necessary as @seq_list is constantly probed from server
 * connection threads.
 */
static void
tfw_http_conn_cli_drop(TfwCliConn *cli_conn)
{
	TfwHttpReq *req, *tmp;
	struct list_head *seq_queue = &cli_conn->seq_queue;
	LIST_HEAD(zap_queue);

	TFW_DBG2("%s: conn=[%p]\n", __func__, cli_conn);
	BUG_ON(!(TFW_CONN_TYPE(cli_conn) & Conn_Clnt));

	if (list_empty_careful(seq_queue))
		return;

	/*
	 * Desintegration of the list must be done under the lock.
	 * The list can't be just detached from seq_queue, and then
	 * be desintegrated without the lock. That would open a race
	 * condition with freeing of a request in tfw_http_resp_fwd().
	 */
	spin_lock(&cli_conn->seq_qlock);
	list_for_each_entry_safe(req, tmp, seq_queue, msg.seq_list) {
		if (req->resp)
			list_move_tail(&req->msg.seq_list, &zap_queue);
		else
			list_del_init(&req->msg.seq_list);
	}
	spin_unlock(&cli_conn->seq_qlock);

	list_for_each_entry_safe(req, tmp, &zap_queue, msg.seq_list) {
		BUG_ON(!list_empty_careful(&req->fwd_list));
		BUG_ON(!list_empty_careful(&req->nip_list));
		__tfw_http_resp_pair_free(req);
	}
}

/*
 * Connection with a peer is dropped.
 *
 * Release resources that are not needed anymore, and keep other
 * resources that are needed while there are users of the connection.
 */
static void tfw_http_resp_terminate(TfwHttpMsg *hm);

static void
tfw_http_conn_drop(TfwConn *conn)
{
	TFW_DBG2("%s: conn=[%p]\n", __func__, conn);

	if (TFW_CONN_TYPE(conn) & Conn_Clnt) {
		tfw_http_conn_cli_drop((TfwCliConn *)conn);
	} else if (conn->msg) {		/* Conn_Srv */
		if (tfw_http_parse_terminate((TfwHttpMsg *)conn->msg))
			tfw_http_resp_terminate((TfwHttpMsg *)conn->msg);
	}
	tfw_http_conn_msg_free((TfwHttpMsg *)conn->msg);
}

/*
 * Send a message through the connection.
 *
 * Called when the connection is used to send a message through.
 */
static int
tfw_http_conn_send(TfwConn *conn, TfwMsg *msg)
{
	return ss_send(conn->sk, &msg->skb_list, msg->ss_flags);
}

/**
 * Create a sibling for @msg message.
 * Siblings in HTTP are pipelined HTTP messages that share the same SKB.
 */
static TfwHttpMsg *
tfw_http_msg_create_sibling(TfwHttpMsg *hm, struct sk_buff **skb,
			    unsigned int split_offset, int type)
{
	TfwHttpMsg *shm;
	struct sk_buff *nskb;

	TFW_DBG2("Create sibling message: conn %p, skb %p\n", hm->conn, skb);

	/* The sibling message belongs to the same connection. */
	shm = (TfwHttpMsg *)tfw_http_conn_msg_alloc(hm->conn);
	if (unlikely(!shm))
		return NULL;

	/*
	 * The sibling message is set up to start with a new SKB.
	 * The new SKB is split off from the original SKB and has
	 * the first part of the new message. The original SKB is
	 * shrunk to have just data from the original message.
	 */
	nskb = ss_skb_split(*skb, split_offset);
	if (!nskb) {
		tfw_http_conn_msg_free(shm);
		return NULL;
	}
	ss_skb_queue_tail(&shm->msg.skb_list, nskb);
	*skb = nskb;

	return shm;
}

/*
 * Add 'Date:' header field to an HTTP message.
 */
static int
tfw_http_set_hdr_date(TfwHttpMsg *hm)
{
	int r;
	char *s_date = *this_cpu_ptr(&g_buf);

	tfw_http_prep_date_from(s_date, ((TfwHttpResp *)hm)->date);
	r = tfw_http_msg_hdr_xfrm(hm, "Date", sizeof("Date") - 1,
				  s_date, SLEN(S_V_DATE),
				  TFW_HTTP_HDR_RAW, 0);
	if (r)
		TFW_ERR("Unable to add Date: header to msg [%p]\n", hm);
	else
		TFW_DBG2("Added Date: header to msg [%p]\n", hm);
	return r;
}

/**
 * Remove Connection header from HTTP message @msg if @conn_flg is zero,
 * and replace or set a new header value otherwise.
 *
 * SKBs may be shared by several HTTP messages. A shared SKB is not copied
 * but safely modified. Thus, a shared SKB is still owned by one CPU.
 */
static int
tfw_http_set_hdr_connection(TfwHttpMsg *hm, int conn_flg)
{
	if (((hm->flags & __TFW_HTTP_CONN_MASK) == conn_flg)
	    && (!TFW_STR_EMPTY(&hm->h_tbl->tbl[TFW_HTTP_HDR_CONNECTION]))
	    && !(hm->flags & TFW_HTTP_CONN_EXTRA))
		return 0;

	switch (conn_flg) {
	case TFW_HTTP_CONN_CLOSE:
		return TFW_HTTP_MSG_HDR_XFRM(hm, "Connection", "close",
					     TFW_HTTP_HDR_CONNECTION, 0);
	case TFW_HTTP_CONN_KA:
		return TFW_HTTP_MSG_HDR_XFRM(hm, "Connection", "keep-alive",
					     TFW_HTTP_HDR_CONNECTION, 0);
	default:
		return TFW_HTTP_MSG_HDR_DEL(hm, "Connection",
					    TFW_HTTP_HDR_CONNECTION);
	}
}

/**
 * Add/Replace/Remove Keep-Alive header field to/from HTTP message.
 */
static int
tfw_http_set_hdr_keep_alive(TfwHttpMsg *hm, int conn_flg)
{
	int r;

	if ((hm->flags & __TFW_HTTP_CONN_MASK) == conn_flg)
		return 0;

	switch (conn_flg) {
	case TFW_HTTP_CONN_CLOSE:
		r = TFW_HTTP_MSG_HDR_DEL(hm, "Keep-Alive", TFW_HTTP_HDR_KEEP_ALIVE);
		if (unlikely(r && r != -ENOENT)) {
			TFW_WARN("Cannot delete Keep-Alive header (%d)\n", r);
			return r;
		}
		return 0;
	case TFW_HTTP_CONN_KA:
		/*
		 * If present, "Keep-Alive" header informs the other side
		 * of the timeout policy for a connection. Otherwise, it's
		 * presumed that default policy is in action.
		 *
		 * TODO: Add/Replace "Keep-Alive" header when Tempesta
		 * implements connection timeout policies and the policy
		 * for the connection differs from default policy.
		 */
		return 0;
	default:
		/*
		 * "Keep-Alive" header mandates that "Connection: keep-alive"
		 * header in present in HTTP message. HTTP/1.1 connections
		 * are keep-alive by default. If we want to add "Keep-Alive"
		 * header then "Connection: keep-alive" header must be added
		 * as well. TFW_HTTP_CONN_KA flag will force the addition of
		 * "Connection: keep-alive" header to HTTP message.
		 */
		return 0;
	}
}

static int
tfw_http_add_hdr_via(TfwHttpMsg *hm)
{
	int r;
	static const char * const s_http_version[] = {
		[0 ... _TFW_HTTP_VER_COUNT] = NULL,
		[TFW_HTTP_VER_09] = "0.9 ",
		[TFW_HTTP_VER_10] = "1.0 ",
		[TFW_HTTP_VER_11] = "1.1 ",
		[TFW_HTTP_VER_20] = "2.0 ",
	};
	TfwVhost *vhost = tfw_vhost_get_default();
	const TfwStr rh = {
#define S_VIA	"Via: "
		.ptr = (TfwStr []) {
			{ .ptr = S_VIA, .len = SLEN(S_VIA) },
			{ .ptr = (void *)s_http_version[hm->version],
			  .len = 4 },
			{ .ptr = *this_cpu_ptr(&g_buf),
			  .len = vhost->hdr_via_len },
		},
		.len = SLEN(S_VIA) + 4 + vhost->hdr_via_len,
		.eolen = 2,
		.flags = 3 << TFW_STR_CN_SHIFT
#undef S_VIA
	};

	memcpy(__TFW_STR_CH(&rh, 2)->ptr, vhost->hdr_via, vhost->hdr_via_len);

	r = tfw_http_msg_hdr_add(hm, &rh);
	if (r)
		TFW_ERR("Unable to add Via: header to msg [%p]\n", hm);
	else
		TFW_DBG2("Added Via: header to msg [%p]\n", hm);
	return r;
}

static int
tfw_http_add_x_forwarded_for(TfwHttpMsg *hm)
{
	int r;
	char *p, *buf = *this_cpu_ptr(&g_buf);

	p = ss_skb_fmt_src_addr(hm->msg.skb_list.first, buf);

	r = tfw_http_msg_hdr_xfrm(hm, "X-Forwarded-For",
				  sizeof("X-Forwarded-For") - 1, buf, p - buf,
				  TFW_HTTP_HDR_X_FORWARDED_FOR, true);
	if (r)
		TFW_ERR("can't add X-Forwarded-For header for %.*s to msg %p",
			(int)(p - buf), buf, hm);
	else
		TFW_DBG2("added X-Forwarded-For header for %*s\n",
			 (int)(p - buf), buf);
	return r;
}

/**
 * Adjust the request before proxying it to real server.
 */
static int
tfw_http_adjust_req(TfwHttpReq *req)
{
	int r;
	TfwHttpMsg *hm = (TfwHttpMsg *)req;

	r = tfw_http_add_x_forwarded_for(hm);
	if (r)
		return r;

	r = tfw_http_add_hdr_via(hm);
	if (r)
		return r;

	r = tfw_http_msg_del_hbh_hdrs(hm);
	if (r < 0)
		return r;

	return tfw_http_set_hdr_connection(hm, TFW_HTTP_CONN_KA);
}

/**
 * Adjust the response before proxying it to real client.
 */
static int
tfw_http_adjust_resp(TfwHttpResp *resp, TfwHttpReq *req)
{
	int r, conn_flg = req->flags & __TFW_HTTP_CONN_MASK;
	TfwHttpMsg *hm = (TfwHttpMsg *)resp;

	r = tfw_http_sess_resp_process(resp, req);
	if (r < 0)
		return r;

	r = tfw_http_msg_del_hbh_hdrs(hm);
	if (r < 0)
		return r;

	r = tfw_http_set_hdr_keep_alive(hm, conn_flg);
	if (r < 0)
		return r;

	r = tfw_http_set_hdr_connection(hm, conn_flg);
	if (r < 0)
		return r;

	r = tfw_http_add_hdr_via(hm);
	if (r < 0)
		return r;

	if (resp->flags & TFW_HTTP_RESP_STALE) {
#define S_WARN_110 "Warning: 110 - Response is stale"
		/* TODO: ajust for #215 */
		TfwStr wh = {
			.ptr	= S_WARN_110,
			.len	= SLEN(S_WARN_110),
			.eolen	= 2
		};
		r = tfw_http_msg_hdr_add(hm, &wh);
		if (r)
			return r;
#undef S_WARN_110
	}

	if (!(resp->flags & TFW_HTTP_HAS_HDR_DATE)) {
		r =  tfw_http_set_hdr_date(hm);
		if (r < 0)
			return r;
	}

	return TFW_HTTP_MSG_HDR_XFRM(hm, "Server", TFW_NAME "/" TFW_VERSION,
				     TFW_HTTP_HDR_SERVER, 0);
}

/*
 * Forward responses in @ret_queue to the client in correct order.
 *
 * In case of error the client connection must be closed immediately.
 * Otherwise, the correct order of responses will be broken. Unsent
 * responses are taken care of by the caller.
 */
static void
__tfw_http_resp_fwd(TfwCliConn *cli_conn, struct list_head *ret_queue)
{
	TfwHttpReq *req, *tmp;

	list_for_each_entry_safe(req, tmp, ret_queue, msg.seq_list) {
		BUG_ON(!req->resp);
		tfw_http_resp_init_ss_flags((TfwHttpResp *)req->resp, req);
		if (tfw_cli_conn_send(cli_conn, (TfwMsg *)req->resp)) {
			ss_close_sync(cli_conn->sk, true);
			return;
		}
		__tfw_http_resp_pair_free(req);
		TFW_INC_STAT_BH(serv.msgs_forwarded);
	}
}

/*
 * Pair response @resp with request @req in @seq_queue. Then, starting
 * with the first request in @seq_queue, pick consecutive requests that
 * have a paired response. Move those requests to the list of returned
 * responses @ret_queue. Sequentially send responses from @ret_queue to
 * the client.
 */
void
tfw_http_resp_fwd(TfwHttpReq *req, TfwHttpResp *resp)
{
	TfwCliConn *cli_conn = (TfwCliConn *)req->conn;
	struct list_head *seq_queue = &cli_conn->seq_queue;
	struct list_head *req_retent = NULL;
	LIST_HEAD(ret_queue);

	TFW_DBG2("%s: req=[%p], resp=[%p]\n", __func__, req, resp);

	/*
	 * If the list is empty, then it's either a bug, or the client
	 * connection had been closed. If it's a bug, then the correct
	 * order of responses to requests may be broken. The connection
	 * with the client must to be closed immediately.
	 *
	 * Doing ss_close_sync() on client connection's socket is safe
	 * as long as @req that holds a reference to the connection is
	 * not freed.
	 */
	spin_lock(&cli_conn->seq_qlock);
	if (unlikely(list_empty(seq_queue))) {
		BUG_ON(!list_empty(&req->msg.seq_list));
		spin_unlock(&cli_conn->seq_qlock);
		TFW_DBG2("%s: The client's request missing: conn=[%p]\n",
			 __func__, cli_conn);
		ss_close_sync(cli_conn->sk, true);
		tfw_http_conn_msg_free((TfwHttpMsg *)resp);
		tfw_http_conn_msg_free((TfwHttpMsg *)req);
		TFW_INC_STAT_BH(serv.msgs_otherr);
		return;
	}
	BUG_ON(list_empty(&req->msg.seq_list));
	req->resp = (TfwHttpMsg *)resp;
	/* Move consecutive requests with @req->resp to @ret_queue. */
	list_for_each_entry(req, seq_queue, msg.seq_list) {
		if (req->resp == NULL)
			break;
		req_retent = &req->msg.seq_list;
	}
	if (!req_retent) {
		spin_unlock(&cli_conn->seq_qlock);
		return;
	}
	__list_cut_position(&ret_queue, seq_queue, req_retent);

	/*
	 * The function may be called concurrently on different CPUs,
	 * all going for the same client connection. In some threads
	 * a response is paired with a request, but the first response
	 * in the queue is not ready yet, so it can't be sent out. When
	 * there're responses to send, sending must be in correct order
	 * which is controlled by the lock. To allow other threads pair
	 * requests with responses, unlock the seq_queue lock and use
	 * different lock @ret_qlock for sending.
	 *
	 * A client may close the connection at any time. A connection
	 * is destroyed when the last reference goes, so the argument
	 * to spin_unlock() may get invalid. Hold the connection until
	 * sending is done.
	 *
	 * TODO: There's a lock contention here as multiple threads/CPUs
	 * go for the same client connection's queue. Perhaps there's a
	 * better way of doing this that is more effective. Please see
	 * the TODO comment above and to the function tfw_http_popreq().
	 * Also, please see the issue #687.
	 */
	tfw_cli_conn_get(cli_conn);
	spin_lock(&cli_conn->ret_qlock);
	spin_unlock(&cli_conn->seq_qlock);

	__tfw_http_resp_fwd(cli_conn, &ret_queue);

	spin_unlock(&cli_conn->ret_qlock);
	tfw_cli_conn_put(cli_conn);

	/* Zap request/responses that were not sent due to an error. */
	if (!list_empty(&ret_queue)) {
		TfwHttpReq *tmp;
		list_for_each_entry_safe(req, tmp, &ret_queue, msg.seq_list) {
			TFW_DBG2("%s: Forwarding error: conn=[%p] resp=[%p]\n",
				 __func__, cli_conn, req->resp);
			BUG_ON(!req->resp);
			__tfw_http_resp_pair_free(req);
			TFW_INC_STAT_BH(serv.msgs_otherr);
		}
	}
}

/**
 * The request is serviced from cache.
 * Send the response as is and unrefer its data.
 */
static void
tfw_http_req_cache_service(TfwHttpReq *req, TfwHttpResp *resp)
{
	if (tfw_http_adjust_resp(resp, req)) {
		HTTP_SEND_RESP(req, 500, "response dropped: processing error");
		TFW_INC_STAT_BH(clnt.msgs_otherr);
		tfw_http_conn_msg_free((TfwHttpMsg *)resp);
		return;
	}
	tfw_http_resp_fwd(req, resp);
	TFW_INC_STAT_BH(clnt.msgs_fromcache);
	return;
}

/**
 * Depending on results of processing of a request, either send the request
 * to an appropriate server, or return the cached response. If none of that
 * can be done for any reason, return HTTP 500 or 502 error to the client.
 */
static void
tfw_http_req_cache_cb(TfwHttpReq *req, TfwHttpResp *resp)
{
	int r;
	TfwSrvConn *srv_conn = NULL;
	LIST_HEAD(equeue);

	TFW_DBG2("%s: req = %p, resp = %p\n", __func__, req, resp);

	/*
	 * Sticky cookie module used for HTTP session identification may send
	 * a response to the client when sticky cookie presence is enforced
	 * and the cookie is missing from the request.
	 *
	 * HTTP session may be required for request scheduling, so obtain it
	 * first. However, req->sess still may be NULL if sticky cookies are
	 * not enabled.
	 */
	r = tfw_http_sess_obtain(req);
	if (r < 0)
		goto send_500;
	if (r > 0)	/* Response sent, nothing to do. */
		return;

	if (resp) {
		tfw_http_req_cache_service(req, resp);
		return;
	}

	/*
	 * Dispatch request to an appropriate server. Schedulers should
	 * make a decision based on an unmodified request, so this must
	 * be done before any request mangling.
	 *
	 * The code below is usually called on a remote NUMA node. That's
	 * not good, but TDB lookup must be run on the node before it is
	 * executed, to avoid unnecessary work in SoftIRQ and to speed up
	 * the cache operation. At the same time, cache hits are expected
	 * to prevail over cache misses, so this is not a frequent path.
	 */
	if (!(srv_conn = tfw_sched_get_srv_conn((TfwMsg *)req))) {
		TFW_DBG("Unable to find a backend server\n");
		goto send_502;
	}

	if (tfw_http_adjust_req(req))
		goto send_500;

	/* Account current request in APM health monitoring statistics */
	tfw_http_srv_hmonitor_update(req, (TfwServer *)srv_conn->peer);

	/* Forward request to the server. */
	tfw_http_req_fwd(srv_conn, req, &equeue);
	tfw_http_req_zap_error(&equeue);
	goto conn_put;

send_502:
	HTTP_SEND_RESP(req, 502, "request dropped: processing error");
	TFW_INC_STAT_BH(clnt.msgs_otherr);
	return;
send_500:
	HTTP_SEND_RESP(req, 500, "request dropped: processing error");
	TFW_INC_STAT_BH(clnt.msgs_otherr);
conn_put:
	tfw_srv_conn_put(srv_conn);
}

static void
tfw_http_req_mark_nip(TfwHttpReq *req)
{
	/* See RFC 7231 4.2.1 */
	static const unsigned int safe_methods =
		(1 << TFW_HTTP_METH_GET) | (1 << TFW_HTTP_METH_HEAD)
		| (1 << TFW_HTTP_METH_OPTIONS) | (1 << TFW_HTTP_METH_PROPFIND)
		| (1 << TFW_HTTP_METH_TRACE);
	TfwLocation *loc = req->location;
	TfwLocation *loc_dflt = req->vhost->loc_dflt;
	TfwLocation *base_loc = (tfw_vhost_get_default())->loc_dflt;

	BUILD_BUG_ON(sizeof(safe_methods) * BITS_PER_BYTE
		     < _TFW_HTTP_METH_COUNT);

	/*
	 * Search in the current location of the current vhost. If there
	 * are no entries there, then search in the default location of
	 * the current vhost. If there are no entries there either, then
	 * search in the default location of the default vhost - that is,
	 * in the global policies.
	 */
	if (loc && loc->nipdef_sz) {
		if (tfw_nipdef_match(loc, req->method, &req->uri_path))
			goto nip_match;
	} else if (loc_dflt && loc_dflt->nipdef_sz) {
		if (tfw_nipdef_match(loc_dflt, req->method, &req->uri_path))
			goto nip_match;
	} else if ((base_loc != loc_dflt) && base_loc && base_loc->nipdef_sz) {
		if (tfw_nipdef_match(base_loc, req->method, &req->uri_path))
			goto nip_match;
	}

	if (safe_methods & (1 << req->method))
		return;

nip_match:
	TFW_DBG2("non-idempotent: method=[%d] uri=[%.*s]\n",
		 req->method, (int)TFW_STR_CHUNK(&req->uri_path, 0)->len,
		 (char *)TFW_STR_CHUNK(&req->uri_path, 0)->ptr);
	req->flags |= TFW_HTTP_NON_IDEMP;
	return;
}

/*
 * Set the flag if @req is non-idempotent. Add the request to the list
 * of the client connection to preserve the correct order of responses.
 * If the request follows a non-idempotent request in flight, then the
 * preceding request becomes idempotent.
 */
static void
tfw_http_req_add_seq_queue(TfwHttpReq *req)
{
	TfwHttpReq *req_prev;
	TfwCliConn *cli_conn = (TfwCliConn *)req->conn;
	struct list_head *seq_queue = &cli_conn->seq_queue;

	tfw_http_req_mark_nip(req);

	spin_lock(&cli_conn->seq_qlock);
	req_prev = list_empty(seq_queue) ?
		   NULL : list_last_entry(seq_queue, TfwHttpReq, msg.seq_list);
	if (req_prev && tfw_http_req_is_nip(req_prev))
		req_prev->flags &= ~TFW_HTTP_NON_IDEMP;
	list_add_tail(&req->msg.seq_list, seq_queue);
	spin_unlock(&cli_conn->seq_qlock);
}

static int
tfw_http_req_set_context(TfwHttpReq *req)
{
	req->vhost = tfw_vhost_match(&req->uri_path);
	req->location = tfw_location_match(req->vhost, &req->uri_path);

	return !req->vhost;
}

static inline void
tfw_http_req_mark_error(TfwHttpReq *req, int status, const char *msg)
{
	TFW_CONN_TYPE(req->conn) |= Conn_Stop;
	req->flags |= TFW_HTTP_SUSPECTED;
	tfw_http_error_resp_switch(req, status, msg);
}

/**
 * Functions define logging and response behaviour during detection of
 * malformed or malicious messages. Mark client connection in special
 * manner to delay its closing until transmission of error response
 * will be finished.
 */
static void
tfw_http_cli_error_resp_and_log(bool reply, bool nolog, TfwHttpReq *req,
				int status, const char *msg)
{
	if (!req->conn) {
		tfw_http_msg_free((TfwHttpMsg *)req);
		return;
	}

	if (reply) {
		TfwCliConn *cli_conn = (TfwCliConn *)req->conn;
		tfw_connection_unlink_msg(req->conn);
		spin_lock(&cli_conn->seq_qlock);
		list_add_tail(&req->msg.seq_list, &cli_conn->seq_queue);
		spin_unlock(&cli_conn->seq_qlock);
		tfw_http_req_mark_error(req, status, msg);
	}
	else
		tfw_http_conn_req_clean(req);

	if (!nolog)
		TFW_WARN_ADDR(msg, &req->conn->peer->addr);
}

static void
tfw_http_srv_error_resp_and_log(bool reply, bool nolog, TfwHttpReq *req,
				int status, const char *msg)
{
	if (!req->conn) {
		tfw_http_msg_free((TfwHttpMsg *)req);
		return;
	}

	if (reply)
		tfw_http_req_mark_error(req, status, msg);
	else
		tfw_http_conn_req_clean(req);

	if (!nolog)
		TFW_WARN_ADDR(msg, &req->conn->peer->addr);
}

/**
 * Wrappers for calling tfw_http_cli_error_resp_and_log() and
 * tfw_http_srv_error_resp_and_log() functions in client/server
 * connection contexts depending on configuration settings:
 * sending response error messages and logging.
 *
 * NOTE: tfw_client_drop() and tfw_client_block() must be called
 * only from client connection context, and tfw_srv_client_drop()
 * and tfw_srv_client_block() - only from server connection context.
 */
static inline void
tfw_client_drop(TfwHttpReq *req, int status, const char *msg)
{
	tfw_http_cli_error_resp_and_log(tfw_blk_flags & TFW_BLK_ERR_REPLY,
					tfw_blk_flags & TFW_BLK_ERR_NOLOG,
					req, status, msg);
}

static inline void
tfw_client_block(TfwHttpReq *req, int status, const char *msg)
{
	tfw_http_cli_error_resp_and_log(tfw_blk_flags & TFW_BLK_ATT_REPLY,
					tfw_blk_flags & TFW_BLK_ATT_NOLOG,
					req, status, msg);
}

static inline void
tfw_srv_client_drop(TfwHttpReq *req, int status, const char *msg)
{
	tfw_http_srv_error_resp_and_log(tfw_blk_flags & TFW_BLK_ERR_REPLY,
					tfw_blk_flags & TFW_BLK_ERR_NOLOG,
					req, status, msg);
}

static inline void
tfw_srv_client_block(TfwHttpReq *req, int status, const char *msg)
{
	tfw_http_srv_error_resp_and_log(tfw_blk_flags &	TFW_BLK_ATT_REPLY,
					tfw_blk_flags & TFW_BLK_ATT_NOLOG,
					req, status, msg);
}

static inline bool
tfw_http_check_wildcard_status(const char c, int *out)
{
	switch (c) {
	case '1':
		*out = HTTP_STATUS_1XX;
		break;
	case '2':
		*out = HTTP_STATUS_2XX;
		break;
	case '3':
		*out = HTTP_STATUS_3XX;
		break;
	case '4':
		*out = HTTP_STATUS_4XX;
		break;
	case '5':
		*out = HTTP_STATUS_5XX;
		break;
	default:
		return false;
	}
	return true;
}

static inline void
tfw_http_drop_hmonitor_resp(TfwHttpReq *req, TfwHttpResp *resp)
{
	tfw_connection_unlink_msg(resp->conn);
	tfw_apm_update(((TfwServer *)resp->conn->peer)->apmref,
		       resp->jrxtstamp,
		       resp->jrxtstamp - req->jtxtstamp);
	tfw_http_conn_msg_free((TfwHttpMsg *)resp);
	tfw_http_msg_free((TfwHttpMsg *)req);
}

/**
 * @return zero on success and negative value otherwise.
 * TODO enter the function depending on current GFSM state.
 */
static int
tfw_http_req_process(TfwConn *conn, struct sk_buff *skb, unsigned int off)
{
	int r = TFW_BLOCK;
	unsigned int data_off = off;
	unsigned int skb_len = skb->len;

	BUG_ON(!conn->msg);
	BUG_ON(data_off >= skb_len);

	TFW_DBG2("Received %u client data bytes on conn=%p msg=%p\n",
		 skb_len - off, conn, conn->msg);

	/*
	 * Process pipelined requests in a loop
	 * until all data in the SKB is processed.
	 */
	while (data_off < skb_len) {
		int req_conn_close;
		TfwHttpMsg *hmsib = NULL;
		TfwHttpReq *req = (TfwHttpReq *)conn->msg;
		TfwHttpParser *parser = &req->parser;

		/*
		 * Process/parse data in the SKB.
		 * @off points at the start of data for processing.
		 * @data_off is the current offset of data to process in
		 * the SKB. After processing @data_off points at the end
		 * of latest data chunk. However processing may have
		 * stopped in the middle of the chunk. Adjust it to point
		 * to the right location within the chunk.
		 */
		off = data_off;
		r = ss_skb_process(skb, &data_off, tfw_http_parse_req, req);
		data_off -= parser->to_go;
		req->msg.len += data_off - off;
		TFW_ADD_STAT_BH(data_off - off, clnt.rx_bytes);

		TFW_DBG2("Request parsed: len=%u parsed=%d msg_len=%lu"
			 " ver=%d res=%d\n",
			 skb_len - off, data_off - off, req->msg.len,
			 req->version, r);

		switch (r) {
		default:
			TFW_ERR("Unrecognized HTTP request "
				"parser return code, %d\n", r);
			BUG();
		case TFW_BLOCK:
			TFW_DBG2("Block invalid HTTP request\n");
			TFW_INC_STAT_BH(clnt.msgs_parserr);
			tfw_client_drop(req, 403, "failed to parse request");
			return TFW_BLOCK;
		case TFW_POSTPONE:
			r = tfw_gfsm_move(&conn->state,
					  TFW_HTTP_FSM_REQ_CHUNK, skb, off);
			TFW_DBG3("TFW_HTTP_FSM_REQ_CHUNK return code %d\n", r);
			if (r == TFW_BLOCK) {
				TFW_INC_STAT_BH(clnt.msgs_filtout);
				tfw_client_block(req, 403, "postponed"
					       " request has been"
					       " filtered out");
				return TFW_BLOCK;
			}
			/*
			 * TFW_POSTPONE status means that parsing succeeded
			 * but more data is needed to complete it. Lower layers
			 * just supply data for parsing. They only want to know
			 * if processing of a message should continue or not.
			 */
			return TFW_PASS;
		case TFW_PASS:
			/*
			 * The request is fully parsed,
			 * fall through and process it.
			 */
			BUG_ON(!(req->flags & TFW_HTTP_CHUNKED)
			       && (req->content_length != req->body.len));
		}

		r = tfw_gfsm_move(&conn->state,
				  TFW_HTTP_FSM_REQ_MSG, skb, off);
		TFW_DBG3("TFW_HTTP_FSM_REQ_MSG return code %d\n", r);
		/* Don't accept any following requests from the peer. */
		if (r == TFW_BLOCK) {
			TFW_INC_STAT_BH(clnt.msgs_filtout);
			tfw_client_block(req, 403, "parsed request"
				       " has been filtered out");
			return TFW_BLOCK;
		}

		/*
		 * The time the request was received is used for age
		 * calculations in cache, and for eviction purposes.
		 */
		req->cache_ctl.timestamp = tfw_current_timestamp();
		req->jrxtstamp = jiffies;

		/* Assign the right Vhost for this request. */
		if (tfw_http_req_set_context(req)) {
			TFW_INC_STAT_BH(clnt.msgs_otherr);
			tfw_client_drop(req, 500, "cannot find"
				      "Vhost for request");
			return TFW_BLOCK;
		}

		/*
		 * In HTTP 0.9 the server always closes the connection
		 * after sending the response.
		 *
		 * In HTTP 1.0 the server always closes the connection
		 * after sending the response unless the client sent a
		 * a "Connection: keep-alive" request header, and the
		 * server sent a "Connection: keep-alive" response header.
		 *
		 * This behavior was added to existing HTTP 1.0 protocol.
		 * RFC 1945 section 1.3 says:
		 * "Except for experimental applications, current practice
		 * requires that the connection be established by the client
		 * prior to each request and closed by the server after
		 * sending the response."
		 *
		 * Make it work this way in Tempesta by setting the flag.
		 */
		if ((req->version == TFW_HTTP_VER_09)
		    || ((req->version == TFW_HTTP_VER_10)
			&& !(req->flags & __TFW_HTTP_CONN_MASK)))
		{
			req->flags |= TFW_HTTP_CONN_CLOSE;
		}

		/*
		 * The request has been successfully parsed and processed.
		 * If the connection will be closed after the response to
		 * the request is sent to the client, then there's no need
		 * to process pipelined requests. Also, the request may be
		 * released when handled in tfw_cache_req_process() below.
		 * So, save the needed request flag for later use as it
		 * may not be accessible later through @req->flags.
		 * If the connection must be closed, it also should be marked
		 * with @Conn_Stop flag - to left it alive for sending responses
		 * and, at the same time, to stop passing data for processing
		 * from the lower layer.
		 */
		if((req_conn_close = req->flags & TFW_HTTP_CONN_CLOSE))
			TFW_CONN_TYPE(req->conn) |= Conn_Stop;

		if (!req_conn_close && (data_off < skb_len)) {
			/*
			 * Pipelined requests: create a new sibling message.
			 * @skb is replaced with pointer to a new SKB.
			 */
			hmsib = tfw_http_msg_create_sibling((TfwHttpMsg *)req,
							    &skb, data_off,
							    Conn_Clnt);
			if (hmsib == NULL) {
				/*
				 * Not enough memory. Unfortunately, there's
				 * no recourse. The caller expects that data
				 * is processed in full, and can't deal with
				 * partially processed data.
				 */
				TFW_WARN("Not enough memory to create"
					 " a request sibling\n");
				TFW_INC_STAT_BH(clnt.msgs_otherr);
				tfw_client_drop(req, 500, "cannot create"
					      " sibling request");
				return TFW_BLOCK;
			}
		}

		/*
		 * Complete HTTP message has been collected and processed
		 * with success. Mark the message as complete in @conn as
		 * further handling of @conn depends on that. Future SKBs
		 * will be put in a new message.
		 * On an error the function returns from anywhere inside
		 * the loop. @conn->msg holds the reference to the message,
		 * which can be used to release it.
		 */
		tfw_connection_unlink_msg(conn);

		/*
		 * Add the request to the list of the client connection
		 * to preserve the correct order of responses to requests.
		 */
		tfw_http_req_add_seq_queue(req);

		/*
		 * The request should either be stored or released.
		 * Otherwise we lose the reference to it and get a leak.
		 */
		if (tfw_cache_process(req, NULL, tfw_http_req_cache_cb)) {
			HTTP_SEND_RESP(req, 500, "request dropped:"
				       " processing error");
			TFW_INC_STAT_BH(clnt.msgs_otherr);
			return TFW_PASS;
		}

		/*
		 * According to RFC 7230 6.3.2, connection with a client
		 * must be dropped after a response is sent to that client,
		 * if the client sends "Connection: close" header field in
		 * the request. Subsequent requests from the client coming
		 * over the same connection are ignored.
		 *
		 * Note: This connection's @conn must not be dereferenced
		 * from this point on.
		 */
		if (req_conn_close)
			break;

		if (hmsib) {
			/*
			 * Switch connection to the new sibling message.
			 * Data processing will continue with the new SKB.
			 */
			data_off = 0;
			skb_len = skb->len;
			conn->msg = (TfwMsg *)hmsib;
		}
	}

	return r;
}

/**
 * This is the second half of tfw_http_resp_process().
 * tfw_http_resp_process() runs in SoftIRQ whereas tfw_http_resp_cache_cb()
 * runs in cache thread that is scheduled at an appropriate TDB node.
 *
 * HTTP requests are usually much smaller than HTTP responses, so it's
 * better to transfer requests to a TDB node to make any adjustments.
 * The other benefit of the scheme is that less work is done in SoftIRQ.
 */
static void
tfw_http_resp_cache_cb(TfwHttpReq *req, TfwHttpResp *resp)
{
	TFW_DBG2("%s: req = %p, resp = %p\n", __func__, req, resp);
	/*
	 * Typically we're at a node far from the node where @resp was
	 * received, so we do an inter-node transfer. However, this is
	 * the final place where the response will be stored. Upcoming
	 * requests will get responded to by the current node without
	 * inter-node data transfers. (see tfw_http_req_cache_cb())
	 */
	if (tfw_http_adjust_resp(resp, req)) {
		HTTP_SEND_RESP(req, 500, "response dropped: processing error");
		TFW_INC_STAT_BH(serv.msgs_otherr);
		tfw_http_conn_msg_free((TfwHttpMsg *)resp);
		return;
	}
	/*
	 * Responses from cache don't have @resp->conn. Also, for those
	 * responses @req->jtxtstamp is not set and remains zero.
	 *
	 * TODO: Currently APM holds the pure roundtrip time (RTT) from
	 * the time a request is forwarded to the time a response to it
	 * is received and parsed. Perhaps it makes sense to penalize
	 * server connections which get broken too often. What would be
	 * a fast and simple algorithm for that? Keep in mind, that the
	 * value of RTT has an upper boundary in the APM.
	 */
	if (resp->conn)
		tfw_apm_update(((TfwServer *)resp->conn->peer)->apmref,
				resp->jrxtstamp,
				resp->jrxtstamp - req->jtxtstamp);
	tfw_http_resp_fwd(req, resp);
}

/*
 * Request messages that were forwarded to a backend server are added
 * to and kept in @fwd_queue of the connection @conn for that server.
 * If a paired request is not found, then the response is deleted.
 *
 * If a paired client request is missing, then it seems upsream server
 * is misbehaving, so the caller has to drop the server connection.
 *
 * TODO: When a response is received and a paired request is found,
 * pending (unsent) requests in the connection are forwarded to the
 * server right away. In current design, @fwd_queue is locked until
 * after a request is submitted to SS for sending. It shouldn't be
 * necessary to lock @fwd_queue for that. Please see a similar TODO
 * comment to tfw_http_req_fwd(). Also, please see the issue #687.
 */
static TfwHttpReq *
tfw_http_popreq(TfwHttpMsg *hmresp)
{
	TfwHttpReq *req;
	TfwSrvConn *srv_conn = (TfwSrvConn *)hmresp->conn;
	struct list_head *fwd_queue = &srv_conn->fwd_queue;
	LIST_HEAD(equeue);

	spin_lock(&srv_conn->fwd_qlock);
	if (unlikely(list_empty(fwd_queue))) {
		BUG_ON(srv_conn->qsize);
		spin_unlock(&srv_conn->fwd_qlock);
		TFW_WARN("Paired request missing, "
			 "HTTP Response Splitting attack?\n");
		TFW_INC_STAT_BH(serv.msgs_otherr);
		return NULL;
	}
	req = list_first_entry(fwd_queue, TfwHttpReq, fwd_list);
	if ((TfwMsg *)req == srv_conn->msg_sent)
		srv_conn->msg_sent = NULL;
	tfw_http_req_delist(srv_conn, req);
	tfw_http_conn_nip_adjust(srv_conn);
	/*
	 * Run special processing if the connection is in repair
	 * mode. Otherwise, forward pending requests to the server.
	 *
	 * @hmresp is holding a reference to the server connection
	 * while forwarding is done, so there's no need to take an
	 * additional reference.
	 */
	if (unlikely(tfw_srv_conn_restricted(srv_conn)))
		tfw_http_conn_fwd_repair(srv_conn, &equeue);
	else if (tfw_http_conn_need_fwd(srv_conn))
		tfw_http_conn_fwd_unsent(srv_conn, &equeue);
	spin_unlock(&srv_conn->fwd_qlock);

	tfw_http_req_zap_error(&equeue);

	return req;
}

/*
 * Post-process the response. Pass it to modules registered with GFSM
 * for further processing. Finish the request/response exchange properly
 * in case of an error.
 */
static int
tfw_http_resp_gfsm(TfwHttpMsg *hmresp, struct sk_buff *skb, unsigned int off)
{
	int r;
	TfwHttpReq *req;

	BUG_ON(!hmresp->conn);

	r = tfw_gfsm_move(&hmresp->conn->state, TFW_HTTP_FSM_RESP_MSG, skb, off);
	TFW_DBG3("TFW_HTTP_FSM_RESP_MSG return code %d\n", r);
	if (r == TFW_BLOCK)
		goto error;
	/* Proceed with the next GSFM processing */

	r = tfw_gfsm_move(&hmresp->conn->state,
			  TFW_HTTP_FSM_LOCAL_RESP_FILTER, skb, off);
	TFW_DBG3("TFW_HTTP_FSM_LOCAL_RESP_FILTER return code %d\n", r);
	if (r == TFW_PASS)
		return TFW_PASS;
	/* Proceed with the error processing */
error:
	/*
	 * Send an error response to the client, otherwise the pairing
	 * of requests and responses will be broken. If a paired request
	 * is not found, then something is terribly wrong.
	 */
	req = tfw_http_popreq(hmresp);
	if (unlikely(!req)) {
		tfw_http_conn_msg_free(hmresp);
		return TFW_BLOCK;
	}

	tfw_srv_client_block(req, 502, "response blocked: filtered out");
	tfw_http_conn_msg_free(hmresp);
	TFW_INC_STAT_BH(serv.msgs_filtout);
	return r;
}

/*
 * Set up the response @hmresp with data needed down the road,
 * get the paired request, and then pass the response to cache
 * for further processing.
 */
static int
tfw_http_resp_cache(TfwHttpMsg *hmresp)
{
	TfwHttpReq *req;
	TfwGState *state;
	TfwHttpMsg *prev_resp;
	void *prev_state_obj;
	time_t timestamp = tfw_current_timestamp();

	/*
	 * The time the response was received is used in cache
	 * for age calculations, and for APM and Load Balancing.
	 */
	hmresp->cache_ctl.timestamp = timestamp;
	((TfwHttpResp *)hmresp)->jrxtstamp = jiffies;
	/*
	 * If 'Date:' header is missing in the response, then
	 * set the date to the time the response was received.
	 */
	if (!(hmresp->flags & TFW_HTTP_HAS_HDR_DATE))
		((TfwHttpResp *)hmresp)->date = timestamp;
	/*
	 * Cache adjusted and filtered responses only. Responses
	 * are received in the same order as requests, so we can
	 * just pop the first request. If a paired request is not
	 * found, then something is terribly wrong, and pairing
	 * of requests and responses is broken. The response is
	 * deleted, and an error is returned.
	 */
	req = tfw_http_popreq(hmresp);
	if (unlikely(!req)) {
		tfw_http_conn_msg_free(hmresp);
		return -ENOENT;
	}

	/*
	 * If request does not have linked connection, it means that
	 * it is health monitor request and its response need not to
	 * send anywhere.
	 */
	if (!req->conn) {
		tfw_http_drop_hmonitor_resp(req, (TfwHttpResp *)hmresp);
		return 0;
	}

	/*
	 * This hook isn't in tfw_http_resp_fwd() because it isn't needed
	 * to count responses from a cache.
	 * FSM needs TfwHttpReq to record data. It needs TfwHttpResp as well.
	 * It will be added to the request later in tfw_http_resp_fwd(), but it's
	 * needed now. Save previous (NULL) value for the sake of safety
	 */
	state = &hmresp->conn->state;
	prev_state_obj = state->obj;
	state->obj = req;
	prev_resp = req->resp;
	req->resp = hmresp;
	tfw_gfsm_move(state, TFW_HTTP_FSM_RESP_MSG_FWD, NULL, 0);
	state->obj = prev_state_obj;
	req->resp = prev_resp;

	/*
	 * Complete HTTP message has been collected and processed
	 * with success. Mark the message as complete in @conn as
	 * further handling of @conn depends on that. Future SKBs
	 * will be put in a new message.
	 */
	tfw_connection_unlink_msg(hmresp->conn);
	if (tfw_cache_process(req, (TfwHttpResp *)hmresp,
			      tfw_http_resp_cache_cb))
	{
		HTTP_SEND_RESP(req, 500, "response dropped: processing error");
		tfw_http_conn_msg_free(hmresp);
		TFW_INC_STAT_BH(serv.msgs_otherr);
		/* Proceed with processing of the next response. */
	}

	return 0;
}

/*
 * Finish a response that is terminated by closing the connection.
 */
static void
tfw_http_resp_terminate(TfwHttpMsg *hm)
{
	struct sk_buff *skb = ss_skb_peek_tail(&hm->msg.skb_list);

	BUG_ON(!skb);

	/*
	 * Note that in this case we don't have data to process.
	 * All data has been processed already. The response needs
	 * to go through Tempesta's post-processing, and then be
	 * sent to the client. The full skb->len is used as the
	 * offset to mark this case in the post-processing phase.
	 */
	if (tfw_http_resp_gfsm(hm, skb, skb->len) != TFW_PASS)
		return;
	tfw_http_resp_cache(hm);
}

/**
 * @return zero on success and negative value otherwise.
 * TODO enter the function depending on current GFSM state.
 */
static int
tfw_http_resp_process(TfwConn *conn, struct sk_buff *skb, unsigned int off)
{
	int r = TFW_BLOCK;
	unsigned int data_off = off;
	unsigned int skb_len = skb->len;
	TfwHttpReq *bad_req;
	TfwHttpMsg *hmresp;
	bool filtout = false;

	BUG_ON(!conn->msg);
	BUG_ON(data_off >= skb_len);

	TFW_DBG2("received %u server data bytes on conn=%p msg=%p\n",
		skb->len - off, conn, conn->msg);
	/*
	 * Process pipelined requests in a loop
	 * until all data in the SKB is processed.
	 */
	while (data_off < skb_len) {
		TfwHttpMsg *hmsib = NULL;
		TfwHttpParser *parser;

		hmresp = (TfwHttpMsg *)conn->msg;
		parser = &hmresp->parser;

		/*
		 * Process/parse data in the SKB.
		 * @off points at the start of data for processing.
		 * @data_off is the current offset of data to process in
		 * the SKB. After processing @data_off points at the end
		 * of latest data chunk. However processing may have
		 * stopped in the middle of the chunk. Adjust it to point
		 * at correct location within the chunk.
		 */
		off = data_off;
		r = ss_skb_process(skb, &data_off, tfw_http_parse_resp, hmresp);
		data_off -= parser->to_go;
		hmresp->msg.len += data_off - off;
		TFW_ADD_STAT_BH(data_off - off, serv.rx_bytes);

		TFW_DBG2("Response parsed: len=%u parsed=%d msg_len=%lu"
			 " ver=%d res=%d\n",
			 skb_len - off, data_off - off, hmresp->msg.len,
			 hmresp->version, r);

		switch (r) {
		default:
			TFW_ERR("Unrecognized HTTP response "
				"parser return code, %d\n", r);
			BUG();
		case TFW_BLOCK:
			/*
			 * The response has not been fully parsed. There's no
			 * choice but report a critical error. The lower layer
			 * will close the connection and release the response
			 * message, and well as all request messages that went
			 * out on this connection and are waiting for paired
			 * response messages.
			 */
			TFW_DBG2("Block invalid HTTP response\n");
			TFW_INC_STAT_BH(serv.msgs_parserr);
			goto bad_msg;
		case TFW_POSTPONE:
			r = tfw_gfsm_move(&conn->state,
					  TFW_HTTP_FSM_RESP_CHUNK, skb, off);
			TFW_DBG3("TFW_HTTP_FSM_RESP_CHUNK return code %d\n", r);
			if (r == TFW_BLOCK) {
				TFW_INC_STAT_BH(serv.msgs_filtout);
				filtout = true;
				goto bad_msg;
			}
			/*
			 * TFW_POSTPONE status means that parsing succeeded
			 * but more data is needed to complete it. Lower layers
			 * just supply data for parsing. They only want to know
			 * if processing of a message should continue or not.
			 */
			return TFW_PASS;
		case TFW_PASS:
			/*
			 * The response is fully parsed,
			 * fall through and process it.
			 */
			if (!(hmresp->flags
			      & (TFW_HTTP_CHUNKED | TFW_HTTP_VOID_BODY))
			    && (hmresp->content_length != hmresp->body.len))
				goto bad_msg;
		}

		/*
		 * Validate response in context of http health monitor,
		 * and mark server as disabled/enabled
		 */
		tfw_http_srv_hmonitor((TfwHttpResp *)hmresp);

		/*
		 * Pass the response to GFSM for further processing.
		 * Drop server connection in case of serious error or security
		 * event.
		 */
		r = tfw_http_resp_gfsm(hmresp, skb, off);
		if (unlikely(r < TFW_PASS))
			return TFW_BLOCK;

		/*
		 * If @skb's data has not been processed in full, then
		 * we have pipelined responses. Create a sibling message.
		 * @skb is replaced with a pointer to a new SKB.
		 */
		if (data_off < skb_len) {
			hmsib = tfw_http_msg_create_sibling(hmresp, &skb,
							    data_off,
							    Conn_Srv);
			/*
			 * In case of an error there's no recourse. The
			 * caller expects that data is processed in full,
			 * and can't deal with partially processed data.
			 */
			if (hmsib == NULL) {
				TFW_WARN("Insufficient memory "
					 "to create a response sibling\n");
				TFW_INC_STAT_BH(serv.msgs_otherr);

				/*
				 * Unable to create a sibling message.
				 * Send the parsed response to the client
				 * and close the server connection.
				 */
				tfw_http_resp_cache(hmresp);
				return TFW_BLOCK;
			}
		}

		/*
		 * If a non critical error occured in further GFSM processing,
		 * then the response and the paired request had been handled.
		 * Keep the server connection open for data exchange.
		 */
		if (unlikely(r != TFW_PASS)) {
			r = TFW_PASS;
			goto next_resp;
		}
		/*
		 * Pass the response to cache for further processing.
		 * In the end, the response is sent on to the client.
		 */
		if (tfw_http_resp_cache(hmresp))
			return TFW_BLOCK;
next_resp:
		if (hmsib) {
			/*
			 * Switch the connection to the sibling message.
			 * Data processing will continue with the new SKB.
			 */
			data_off = 0;
			skb_len = skb->len;
			conn->msg = (TfwMsg *)hmsib;
		}
	}

	return r;
bad_msg:
	bad_req = tfw_http_popreq(hmresp);
	if (bad_req) {
		if (filtout)
			tfw_srv_client_block(bad_req, 502,
					     "response blocked:"
					     " filtered out");
		else
			tfw_srv_client_drop(bad_req, 500,
					    "response dropped:"
					    " processing error");
	}
	tfw_http_conn_msg_free(hmresp);
	return r;
}

/**
 * @return status (application logic decision) of the message processing.
 */
int
tfw_http_msg_process(void *conn, struct sk_buff *skb, unsigned int off)
{
	TfwConn *c = (TfwConn *)conn;

	if (unlikely(!c->msg)) {
		c->msg = tfw_http_conn_msg_alloc(c);
		if (!c->msg) {
			__kfree_skb(skb);
			return -ENOMEM;
		}
		TFW_DBG2("Link new msg %p with connection %p\n", c->msg, c);
	}

	TFW_DBG2("Add skb %p to message %p\n", skb, c->msg);
	ss_skb_queue_tail(&c->msg->skb_list, skb);

	return (TFW_CONN_TYPE(c) & Conn_Clnt)
		? tfw_http_req_process(c, skb, off)
		: tfw_http_resp_process(c, skb, off);
}

/**
 * Send monitoring request to backend server to check its state (alive or
 * suspended) in the sense of HTTP accessibility.
 */
void
tfw_http_srv_hmonitor_send(TfwServer *srv, char *data, unsigned long len)
{
	TfwMsgIter it;
	TfwHttpMsg *hmreq;
	TfwSrvConn *srv_conn;
	TfwStr msg = {
		.ptr = data,
		.len = len,
		.flags = 0
	};
	LIST_HEAD(equeue);

	if (!(hmreq = tfw_http_alloc_hmonitor_req()))
		return;
	if (tfw_http_msg_setup(hmreq, &it, msg.len))
		goto cleanup;
	if (tfw_http_msg_write(&it, hmreq, &msg))
		goto cleanup;

	((TfwHttpReq *)hmreq)->jrxtstamp = jiffies;

	srv_conn = srv->sg->sched->sched_srv_conn((TfwMsg *)hmreq, srv, true);
	if (!srv_conn) {
		TFW_WARN_ADDR("Unable to find connection for health"
			      " monitoring of backend server", &srv->addr);
		goto cleanup;
	}

	tfw_http_req_fwd(srv_conn, (TfwHttpReq *)hmreq, &equeue);
	tfw_http_req_zap_error(&equeue);

	tfw_srv_conn_put(srv_conn);

	return;

cleanup:
	tfw_http_msg_free(hmreq);
}

/**
 * Calculate the key of an HTTP request by hashing URI and Host header values.
 */
unsigned long
tfw_http_req_key_calc(TfwHttpReq *req)
{
	TfwStr host;

	if (req->hash)
		return req->hash;

	req->hash = tfw_hash_str(&req->uri_path);

	tfw_http_msg_clnthdr_val(&req->h_tbl->tbl[TFW_HTTP_HDR_HOST],
				 TFW_HTTP_HDR_HOST, &host);
	if (!TFW_STR_EMPTY(&host))
		req->hash ^= tfw_hash_str(&host);

	return req->hash;
}
EXPORT_SYMBOL(tfw_http_req_key_calc);

static TfwConnHooks http_conn_hooks = {
	.conn_init	= tfw_http_conn_init,
	.conn_repair	= tfw_http_conn_repair,
	.conn_drop	= tfw_http_conn_drop,
	.conn_release	= tfw_http_conn_release,
	.conn_send	= tfw_http_conn_send,
};

/*
 * ------------------------------------------------------------------------
 *	configuration handling
 * ------------------------------------------------------------------------
 */

static int
tfw_cfgop_define_block_action(const char *action, unsigned short mask,
			      unsigned short *flags)
{
	if (!strcasecmp(action, "reply")) {
		*flags |= mask;
	} else if (!strcasecmp(action, "drop")) {
		*flags &= ~mask;
	} else {
		TFW_ERR_NL("Unsupported argument: '%s'\n", action);
		return -EINVAL;
	}
	return 0;
}

static int
tfw_cfgop_define_block_nolog(TfwCfgEntry *ce, unsigned short mask,
			     unsigned short *flags)
{
	if (ce->val_n == 3) {
		if (!strcasecmp(ce->vals[2], "nolog"))
			*flags |= mask;
		else {
			TFW_ERR_NL("Unsupported argument: '%s'\n", ce->vals[2]);
			return -EINVAL;
		}
	} else {
		*flags &= ~mask;
	}
	return 0;
}

static int
tfw_cfgop_block_action(TfwCfgSpec *cs, TfwCfgEntry *ce)
{
	if (ce->val_n < 2 || ce->val_n > 3) {
		TFW_ERR_NL("Invalid number of arguments: %zu\n", ce->val_n);
		return -EINVAL;
	}
	if (ce->attr_n) {
		TFW_ERR_NL("Unexpected attributes\n");
		return -EINVAL;
	}

	if (!strcasecmp(ce->vals[0], "error")) {
		if (tfw_cfgop_define_block_action(ce->vals[1],
						  TFW_BLK_ERR_REPLY,
						  &tfw_blk_flags) ||
		    tfw_cfgop_define_block_nolog(ce,
						 TFW_BLK_ERR_NOLOG,
						 &tfw_blk_flags))
			return -EINVAL;
	} else if (!strcasecmp(ce->vals[0], "attack")) {
		if (tfw_cfgop_define_block_action(ce->vals[1],
						  TFW_BLK_ATT_REPLY,
						  &tfw_blk_flags) ||
		    tfw_cfgop_define_block_nolog(ce,
						 TFW_BLK_ATT_NOLOG,
						 &tfw_blk_flags))
			return -EINVAL;
	} else {
		TFW_ERR_NL("Unsupported argument: '%s'\n", ce->vals[0]);
		return -EINVAL;
	}

	return 0;
}

/* Macros specific to *_set_body() functions. */
#define __TFW_STR_SET_BODY()						\
	msg->len += l_size - clen_str->len + b_size - body_str->len;	\
	body_str->ptr = new_body;					\
	body_str->len = b_size;						\
	clen_str->ptr = new_length;					\
	clen_str->len = l_size;

static void
tfw_http_set_body(resp_code_t code, char *new_length, size_t l_size,
		  char *new_body, size_t b_size)
{
	unsigned long prev_len;
	TfwStr *msg = &http_predef_resps[code];
	TfwStr *clen_str = TFW_STR_CLEN_CH(msg);
	TfwStr *body_str = TFW_STR_BODY_CH(msg);
	void *prev_body_ptr = body_str->ptr;
	void *prev_clen_ptr = NULL;

	if (prev_body_ptr) {
		prev_clen_ptr = clen_str->ptr;
		prev_len = clen_str->len + body_str->len;
	}

	__TFW_STR_SET_BODY();

	if (!prev_body_ptr)
		return;

	BUG_ON(!prev_clen_ptr);
	if (prev_body_ptr != __TFW_STR_CH(&http_4xx_resp_body, 1)->ptr &&
	    prev_body_ptr != __TFW_STR_CH(&http_5xx_resp_body, 1)->ptr)
	{
		free_pages((unsigned long)prev_clen_ptr, get_order(prev_len));
	}
}

static int
tfw_http_set_common_body(int status_code, char *new_length, size_t l_size,
			 char *new_body, size_t b_size)
{
	TfwStr *msg;
	resp_code_t i, begin, end;
	TfwStr *clen_str;
	TfwStr *body_str;
	unsigned long prev_len;
	void *prev_clen_ptr = NULL;
	void *prev_body_ptr = NULL;

	switch(status_code) {
	case HTTP_STATUS_4XX:
		begin = RESP_4XX_BEGIN;
		end = RESP_4XX_END;
		msg = &http_4xx_resp_body;
		break;
	case HTTP_STATUS_5XX:
		begin = RESP_5XX_BEGIN;
		end = RESP_5XX_END;
		msg = &http_5xx_resp_body;
		break;
	default:
		TFW_ERR("undefined HTTP status group: [%d]\n", status_code);
		return -EINVAL;
	}

	clen_str = __TFW_STR_CH(msg, 0);
	body_str = __TFW_STR_CH(msg, 1);
	prev_body_ptr = body_str->ptr;

	if (prev_body_ptr) {
		prev_clen_ptr = clen_str->ptr;
		prev_len = clen_str->len + body_str->len;
	}

	__TFW_STR_SET_BODY();

	for (i = begin; i < end; ++i) {
		TfwStr *msg = &http_predef_resps[i];
		TfwStr *body_str = TFW_STR_BODY_CH(msg);
		if (!body_str->ptr ||
		    body_str->ptr == prev_body_ptr)
		{
			TfwStr *clen_str = TFW_STR_CLEN_CH(msg);
			__TFW_STR_SET_BODY();
		}
	}

	if (!prev_body_ptr) {
		BUG_ON(prev_clen_ptr);
		return 0;
	}

	BUG_ON(!prev_clen_ptr);
	free_pages((unsigned long)prev_clen_ptr, get_order(prev_len));

	return 0;
}

/**
 * Set message body for predefined response with corresponding code.
 */
static int
tfw_http_config_resp_body(int status_code, const char *src_body, size_t b_size)
{
	resp_code_t code;
	size_t digs_count, l_size;
	char *new_length, *new_body;
	char buff[TFW_ULTOA_BUF_SIZ] = {0};

	if (!(digs_count = tfw_ultoa(b_size, buff, TFW_ULTOA_BUF_SIZ))) {
		TFW_ERR("too small buffer for Content-Length header\n");
		return -E2BIG;
	}

	l_size = 2 * SLEN(S_CRLF) + SLEN(S_F_CONTENT_LENGTH) + digs_count;
	new_length = (char *)__get_free_pages(GFP_KERNEL,
					      get_order(l_size + b_size));
	if (!new_length) {
		TFW_ERR("can't allocate memory for Content-Length"
			"header and body\n");
		return -ENOMEM;
	}
	snprintf(new_length, l_size + 1, "%s%s%s%s",
		 S_CRLF, S_F_CONTENT_LENGTH , buff, S_CRLF);
	new_body = new_length + l_size;
	memcpy(new_body, src_body, b_size);

	if (status_code == HTTP_STATUS_4XX || status_code == HTTP_STATUS_5XX) {
		tfw_http_set_common_body(status_code, new_length,
					 l_size, new_body, b_size);
		return 0;
	}

	code = tfw_http_enum_resp_code(status_code);
	if (code == RESP_NUM) {
		TFW_ERR_NL("Unexpected status code: [%d]\n",
			   status_code);
		return -EINVAL;
	}

	tfw_http_set_body(code, new_length, l_size, new_body, b_size);

	return 0;
}

/**
 * Delete all dynamically allocated message bodies for predefined
 * responses (for the cleanup case during shutdown).
 */
static void
tfw_cfgop_cleanup_resp_body(TfwCfgSpec *cs)
{
	TfwStr *clen_str_4xx = __TFW_STR_CH(&http_4xx_resp_body, 0);
	TfwStr *body_str_4xx = __TFW_STR_CH(&http_4xx_resp_body, 1);
	TfwStr *clen_str_5xx = __TFW_STR_CH(&http_5xx_resp_body, 0);
	TfwStr *body_str_5xx = __TFW_STR_CH(&http_5xx_resp_body, 1);
	resp_code_t i;

	for (i = 0; i < RESP_NUM; ++i) {
		TfwStr *clen_str;
		TfwStr *body_str = TFW_STR_BODY_CH(&http_predef_resps[i]);
		if (!body_str->ptr)
			continue;

		if (body_str->ptr == body_str_4xx->ptr ||
		    body_str->ptr == body_str_5xx->ptr)
			continue;

		clen_str = TFW_STR_CLEN_CH(&http_predef_resps[i]);
		free_pages((unsigned long)clen_str->ptr,
			   get_order(clen_str->len + body_str->len));
	}

	if (body_str_4xx->ptr) {
		BUG_ON(!clen_str_4xx->ptr);
		free_pages((unsigned long)clen_str_4xx->ptr,
			   get_order(clen_str_4xx->len + body_str_4xx->len));
	}
	if (body_str_5xx->ptr) {
		BUG_ON(!clen_str_5xx->ptr);
		free_pages((unsigned long)clen_str_5xx->ptr,
			   get_order(clen_str_5xx->len + body_str_5xx->len));
	}
}

<<<<<<< HEAD
int
tfw_http_parse_status(const char *status, int *out)
=======
static int
tfw_cfgop_parse_http_status(const char *status, int *out)
>>>>>>> c148f336
{
	int i;
	for (i = 0; status[i]; ++i) {
		if (isdigit(status[i]))
			continue;

		if (i == 1 && status[i] == '*' && !status[i+1]) {
			/*
			 * For status groups only two-character
			 * sequences with first digit are
			 * acceptable (e.g. 4* or 5*).
			 */
			if (tfw_http_check_wildcard_status(status[0], out))
				return 0;
		}
		return -EINVAL;
	}
	/*
	 * For simple HTTP status value only
	 * three-digit numbers are acceptable
	 * currently.
	 */
	if (i != 3 || kstrtoint(status, 10, out))
		return -EINVAL;

	return tfw_cfg_check_range(*out, HTTP_CODE_MIN, HTTP_CODE_MAX);
}

static int
tfw_cfgop_resp_body(TfwCfgSpec *cs, TfwCfgEntry *ce)
{
	char *body_data;
	size_t body_size;
	int code, ret = 0;

	if (tfw_cfg_check_val_n(ce, 2))
		return -EINVAL;

	if (ce->attr_n) {
		TFW_ERR_NL("Unexpected attributes\n");
		return -EINVAL;
	}

<<<<<<< HEAD
	if (tfw_http_parse_status(ce->vals[0], &code))
=======
	if (tfw_cfgop_parse_http_status(ce->vals[0], &code))
>>>>>>> c148f336
	{
		TFW_ERR_NL("Unable to parse 'response_body' value: '%s'\n",
			   ce->vals[0]
			   ? ce->vals[0]
			   : "No value specified");
		return -EINVAL;
	}

	body_data = tfw_cfg_read_file(ce->vals[1], &body_size);
	if (!body_data) {
		TFW_ERR_NL("Cannot read file with error response: '%s'\n",
			   ce->vals[1]);
		return -EINVAL;
	}

	ret = tfw_http_config_resp_body(code, body_data, body_size - 1);
	vfree(body_data);

	return ret;
}

<<<<<<< HEAD
TfwCfgMod tfw_http_cfg_mod  = {
	.name  = "http",
	.specs = (TfwCfgSpec[]){
		{
			"block_action",
			NULL,
			tfw_sock_clnt_cfg_handle_block_action,
			.allow_repeat = true,
			.allow_none = true
		},
		{
			"response_body",
			NULL,
			tfw_http_cfg_handle_resp_body,
			.allow_repeat = true,
			.allow_none = true,
			.cleanup = tfw_http_cfg_cleanup_resp_body
		},
		{}
	}
=======
static TfwCfgSpec tfw_http_specs[] = {
	{
		.name = "block_action",
		.deflt = NULL,
		.handler = tfw_cfgop_block_action,
		.allow_repeat = true,
		.allow_none = true,
	},
	{
		.name = "response_body",
		.deflt = NULL,
		.handler = tfw_cfgop_resp_body,
		.allow_repeat = true,
		.allow_none = true,
		.cleanup = tfw_cfgop_cleanup_resp_body,
	},
	{ 0 }
};

TfwMod tfw_http_mod  = {
	.name	= "http",
	.specs	= tfw_http_specs,
>>>>>>> c148f336
};

/*
 * ------------------------------------------------------------------------
 *	init/exit
 * ------------------------------------------------------------------------
 */

int __init
tfw_http_init(void)
{
	int r;
	/* Make sure @req->httperr doesn't take too much space. */
	BUILD_BUG_ON(FIELD_SIZEOF(TfwHttpMsg, httperr)
		     > FIELD_SIZEOF(TfwHttpMsg, parser));

	r = tfw_gfsm_register_fsm(TFW_FSM_HTTP, tfw_http_msg_process);
	if (r)
		return r;

	tfw_connection_hooks_register(&http_conn_hooks, TFW_FSM_HTTP);

	/* Must be last call - we can't unregister the hook. */
	ghprio = tfw_gfsm_register_hook(TFW_FSM_TLS,
					TFW_GFSM_HOOK_PRIORITY_ANY,
					TFW_TLS_FSM_DATA_READY,
					TFW_FSM_HTTP, TFW_HTTP_FSM_INIT);
	if (ghprio < 0)
		return ghprio;
	tfw_mod_register(&tfw_http_mod);

	return 0;
}

void
tfw_http_exit(void)
{
	tfw_mod_unregister(&tfw_http_mod);
	tfw_gfsm_unregister_hook(TFW_FSM_TLS, ghprio, TFW_TLS_FSM_DATA_READY);
	tfw_connection_hooks_unregister(TFW_FSM_HTTP);
	tfw_gfsm_unregister_fsm(TFW_FSM_HTTP);
}<|MERGE_RESOLUTION|>--- conflicted
+++ resolved
@@ -764,7 +764,7 @@
 {
 	TfwServer *srv = (TfwServer *)resp->conn->peer;
 
-	if (!test_bit(TFW_SRV_B_HMONITOR, (unsigned long *)&srv->flags))
+	if (!test_bit(TFW_SRV_B_HMONITOR, (unsigned long *)&srv->hm_flags))
 		return;
 
 	if (tfw_apm_hm_srv_limit(resp->status, srv->apmref)) {
@@ -787,7 +787,7 @@
 static inline void
 tfw_http_srv_hmonitor_update(TfwHttpReq *req, TfwServer *srv)
 {
-	if (test_bit(TFW_SRV_B_HMONITOR, (unsigned long *)&srv->flags))
+	if (test_bit(TFW_SRV_B_HMONITOR, (unsigned long *)&srv->hm_flags))
 		tfw_apm_hm_srv_rcount_update(&req->uri_path, srv->apmref);
 }
 
@@ -1309,7 +1309,7 @@
 	spin_unlock(&srv_conn->fwd_qlock);
 
 	if (!list_empty(&sch_queue))
-		tfw_http_conn_resched(&sch_queue, &equeue);
+		tfw_http_conn_resched(&sch_queue, &equeue, srv_conn);
 
 	tfw_http_req_zap_error(&equeue);
 }
@@ -1351,19 +1351,8 @@
 
 	/* See if requests need to be rescheduled. */
 	if (unlikely(!tfw_srv_conn_live(srv_conn))) {
-<<<<<<< HEAD
-		tfw_http_conn_evict_timeout(srv_conn, &equeue);
-		if (unlikely(tfw_srv_conn_need_resched(srv_conn)))
-			tfw_http_conn_collect(srv_conn, &sch_queue, &equeue);
-		spin_unlock(&srv_conn->fwd_qlock);
-
-		if (!list_empty(&sch_queue))
-			tfw_http_conn_resched(&sch_queue, &equeue, srv_conn);
-		goto zap_error;
-=======
 		bool resched = tfw_srv_conn_need_resched(srv_conn);
 		return tfw_http_conn_release_closed(srv_conn, resched);
->>>>>>> c148f336
 	}
 
 	/* Treat a non-idempotent request if any. */
@@ -3317,13 +3306,8 @@
 	}
 }
 
-<<<<<<< HEAD
 int
-tfw_http_parse_status(const char *status, int *out)
-=======
-static int
 tfw_cfgop_parse_http_status(const char *status, int *out)
->>>>>>> c148f336
 {
 	int i;
 	for (i = 0; status[i]; ++i) {
@@ -3367,12 +3351,7 @@
 		return -EINVAL;
 	}
 
-<<<<<<< HEAD
-	if (tfw_http_parse_status(ce->vals[0], &code))
-=======
-	if (tfw_cfgop_parse_http_status(ce->vals[0], &code))
->>>>>>> c148f336
-	{
+	if (tfw_cfgop_parse_http_status(ce->vals[0], &code)) {
 		TFW_ERR_NL("Unable to parse 'response_body' value: '%s'\n",
 			   ce->vals[0]
 			   ? ce->vals[0]
@@ -3393,28 +3372,6 @@
 	return ret;
 }
 
-<<<<<<< HEAD
-TfwCfgMod tfw_http_cfg_mod  = {
-	.name  = "http",
-	.specs = (TfwCfgSpec[]){
-		{
-			"block_action",
-			NULL,
-			tfw_sock_clnt_cfg_handle_block_action,
-			.allow_repeat = true,
-			.allow_none = true
-		},
-		{
-			"response_body",
-			NULL,
-			tfw_http_cfg_handle_resp_body,
-			.allow_repeat = true,
-			.allow_none = true,
-			.cleanup = tfw_http_cfg_cleanup_resp_body
-		},
-		{}
-	}
-=======
 static TfwCfgSpec tfw_http_specs[] = {
 	{
 		.name = "block_action",
@@ -3437,7 +3394,6 @@
 TfwMod tfw_http_mod  = {
 	.name	= "http",
 	.specs	= tfw_http_specs,
->>>>>>> c148f336
 };
 
 /*
