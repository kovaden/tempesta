/**
 *		Tempesta FW
 *
 * Copyright (C) 2014 NatSys Lab. (info@natsys-lab.com).
 * Copyright (C) 2015-2017 Tempesta Technologies, Inc.
 *
 * This program is free software; you can redistribute it and/or modify it
 * under the terms of the GNU General Public License as published by
 * the Free Software Foundation; either version 2 of the License,
 * or (at your option) any later version.
 *
 * This program is distributed in the hope that it will be useful, but WITHOUT
 * ANY WARRANTY; without even the implied warranty of MERCHANTABILITY or
 * FITNESS FOR A PARTICULAR PURPOSE.
 * See the GNU General Public License for more details.
 *
 * You should have received a copy of the GNU General Public License along with
 * this program; if not, write to the Free Software Foundation, Inc., 59
 * Temple Place - Suite 330, Boston, MA 02111-1307, USA.
 */
#include <linux/kernel.h>
#include <linux/module.h>

#include "tempesta_fw.h"
#include "log.h"
#include "server.h"

MODULE_AUTHOR(TFW_AUTHOR);
MODULE_DESCRIPTION("Tempesta round-robin scheduler");
MODULE_VERSION("0.3.0");
MODULE_LICENSE("GPL");

/**
 * List of connections to an upstream server.
 * Connections can go up and down during failover process. Only
 * fully established connections are considered by the scheduler.
 */
typedef struct {
	atomic64_t	rr_counter;
	size_t		conn_n;
	TfwServer	*srv;
	TfwSrvConn	**conns;
} TfwRrSrv;

/**
 * List of upstream servers.
 * The list is considered static, i.e. all servers, either dead
 * or alive, are present in the list during the whole run-time.
 * That may change in the future.
 */
typedef struct {
	atomic64_t	rr_counter;
	size_t		srv_n;
	TfwRrSrv	*srvs;
} TfwRrSrvList;

static void
tfw_sched_rr_cleanup(TfwSrvGroup *sg)
{
	size_t s;
	TfwRrSrvList *sl = sg->sched_data;

	if (!sl)
		return;
	for (s = 0; s < sg->srv_n; ++s)
		if (sl->srvs[s].conns)
			kfree(sl->srvs[s].conns);
	kfree(sl->srvs);
	kfree(sl);
	sg->sched_data = NULL;
}

static int
tfw_sched_rr_alloc_data(TfwSrvGroup *sg)
{
	int ret;
	size_t size, srv_n = 0;
	TfwRrSrvList *sl;
	TfwServer *srv;

	sg->sched_data = kzalloc(sizeof(TfwRrSrvList), GFP_KERNEL);
	if (!sg->sched_data)
		return -ENOMEM;
	sl = sg->sched_data;

	sl->srvs = kzalloc(sizeof(TfwRrSrv) * sg->srv_n, GFP_KERNEL);
	if (!sl->srvs) {
		kfree(sl);
		return -ENOMEM;
	}

	list_for_each_entry(srv, &sg->srv_list, list) {
		if (srv_n >= sg->srv_n) {
			ret = -EINVAL;
			goto cleanup;
		}
		size = sizeof(TfwSrvConn *) * srv->conn_n;
		sl->srvs[srv_n].conns = kzalloc(size, GFP_KERNEL);
		if (!sl->srvs[srv_n].conns) {
			ret = -ENOMEM;
			goto cleanup;
		}
		++srv_n;
	}

	return 0;

cleanup:
	tfw_sched_rr_cleanup(sg);
	return ret;
}

static void
tfw_sched_rr_free_data(TfwSrvGroup *sg)
{
	tfw_sched_rr_cleanup(sg);
}

/**
 * Add a connection and a server, if new, to the scheduler.
 * Called at configuration stage, no synchronization is required.
 */
static void
tfw_sched_rr_add_conn(TfwSrvGroup *sg, TfwServer *srv, TfwSrvConn *srv_conn)
{
	size_t s, c;
	TfwRrSrv *srv_cl;
	TfwRrSrvList *sl = sg->sched_data;

	BUG_ON(!sl);

	for (s = 0; s < sl->srv_n; ++s)
		if (sl->srvs[s].srv == srv)
			break;
	BUG_ON(s >= sg->srv_n);

	if (s == sl->srv_n) {
		sl->srvs[s].srv = srv;
		++sl->srv_n;
<<<<<<< HEAD
=======
		BUG_ON(sl->srv_n > TFW_SG_MAX_SRV);
		srv->sched_data = &sl->srvs[s];
>>>>>>> dfa12c90
	}

	srv_cl = &sl->srvs[s];
	for (c = 0; c < srv_cl->conn_n; ++c)
		if (srv_cl->conns[c] == srv_conn) {
			TFW_WARN("sched '%s': attempt to add an existing "
				 "connection: srv_group '%s' server '%zd' "
				 "connection '%zd'\n",
				 sg->sched->name, sg->name, s, c);
			return;
		}
	BUG_ON(c >= srv->conn_n);

	srv_cl->conns[c] = srv_conn;
	++srv_cl->conn_n;
}

static inline TfwSrvConn *
__sched_srv(TfwRrSrv *srv_cl, int skipnip, int *nipconn)
{
	size_t c;

	for (c = 0; c < srv_cl->conn_n; ++c) {
		unsigned long idxval = atomic64_inc_return(&srv_cl->rr_counter);
		TfwSrvConn *srv_conn = srv_cl->conns[idxval % srv_cl->conn_n];

		if (unlikely(tfw_srv_conn_restricted(srv_conn)
			     || tfw_srv_conn_queue_full(srv_conn)))
			continue;
		if (skipnip && tfw_srv_conn_hasnip(srv_conn)) {
			if (likely(tfw_srv_conn_live(srv_conn)))
				++(*nipconn);
			continue;
		}
		if (likely(tfw_srv_conn_get_if_live(srv_conn)))
			return srv_conn;
	}

	return NULL;
}

/**
 * On each subsequent call the function returns the next server in the
 * group. Parallel connections to the same server are also rotated in
 * the round-robin manner.
 *
 * Dead connections and servers w/o live connections are skipped.
 * Initially, connections with non-idempotent requests are also skipped
 * in attempt to increase throughput. However, if all live connections
 * contain a non-idempotent request, then re-run the algorithm and get
 * the first live connection they way it is usually done.
 *
 * RR scheduler must be the fastest scheduler. Also, it's essential
 * to maintain strict round-robin fashion of getting the next server.
 * Usually the optimistic approach gives the fastest solution: we are
 * optimistic in that there are not many non-idempotent requests, and
 * there are available server connections.
 */
static TfwSrvConn *
tfw_sched_rr_get_sg_conn(TfwMsg *msg, TfwSrvGroup *sg)
{
<<<<<<< HEAD
	size_t c, s;
	uint64_t idxval;
=======
	size_t s;
>>>>>>> dfa12c90
	int skipnip = 1, nipconn = 0;
	TfwRrSrvList *sl = sg->sched_data;

	BUG_ON(!sl);
rerun:
	for (s = 0; s < sl->srv_n; ++s) {
		unsigned long idxval = atomic64_inc_return(&sl->rr_counter);
		TfwRrSrv *srv_cl = &sl->srvs[idxval % sl->srv_n];
		TfwSrvConn *srv_conn;

		if ((srv_conn = __sched_srv(srv_cl, skipnip, &nipconn)))
				return srv_conn;
	}
	if (skipnip && nipconn) {
		skipnip = 0;
		goto rerun;
	}
	return NULL;
}

/**
 * Same as @tfw_sched_rr_get_sg_conn(), but but schedule for a specific server
 * in a group.
 */
static TfwSrvConn *
tfw_sched_rr_get_srv_conn(TfwMsg *msg, TfwServer *srv)
{
	int skipnip = 1, nipconn = 0;
	TfwRrSrv *srv_cl = srv->sched_data;
	TfwSrvConn *srv_conn;

	/*
	 * For @srv without connections srv_cl will be NULL, that normally
	 * does not happen in real life, but unit tests check that case.
	*/
	if (unlikely(!srv_cl))
		return NULL;

rerun:
	if ((srv_conn = __sched_srv(srv_cl, skipnip, &nipconn)))
		return srv_conn;

	if (skipnip && nipconn) {
		skipnip = 0;
		goto rerun;
	}
	return NULL;
}

static TfwScheduler tfw_sched_rr = {
	.name		= "round-robin",
	.list		= LIST_HEAD_INIT(tfw_sched_rr.list),
	.add_grp	= tfw_sched_rr_alloc_data,
	.del_grp	= tfw_sched_rr_free_data,
	.add_conn	= tfw_sched_rr_add_conn,
	.sched_sg_conn	= tfw_sched_rr_get_sg_conn,
	.sched_srv_conn	= tfw_sched_rr_get_srv_conn,
};

int
tfw_sched_rr_init(void)
{
	TFW_DBG("sched_rr: init\n");
	return tfw_sched_register(&tfw_sched_rr);
}
module_init(tfw_sched_rr_init);

void
tfw_sched_rr_exit(void)
{
	TFW_DBG("sched_rr: exit\n");
	tfw_sched_unregister(&tfw_sched_rr);
}
module_exit(tfw_sched_rr_exit);
<|MERGE_RESOLUTION|>--- conflicted
+++ resolved
@@ -53,111 +53,6 @@
 	size_t		srv_n;
 	TfwRrSrv	*srvs;
 } TfwRrSrvList;
-
-static void
-tfw_sched_rr_cleanup(TfwSrvGroup *sg)
-{
-	size_t s;
-	TfwRrSrvList *sl = sg->sched_data;
-
-	if (!sl)
-		return;
-	for (s = 0; s < sg->srv_n; ++s)
-		if (sl->srvs[s].conns)
-			kfree(sl->srvs[s].conns);
-	kfree(sl->srvs);
-	kfree(sl);
-	sg->sched_data = NULL;
-}
-
-static int
-tfw_sched_rr_alloc_data(TfwSrvGroup *sg)
-{
-	int ret;
-	size_t size, srv_n = 0;
-	TfwRrSrvList *sl;
-	TfwServer *srv;
-
-	sg->sched_data = kzalloc(sizeof(TfwRrSrvList), GFP_KERNEL);
-	if (!sg->sched_data)
-		return -ENOMEM;
-	sl = sg->sched_data;
-
-	sl->srvs = kzalloc(sizeof(TfwRrSrv) * sg->srv_n, GFP_KERNEL);
-	if (!sl->srvs) {
-		kfree(sl);
-		return -ENOMEM;
-	}
-
-	list_for_each_entry(srv, &sg->srv_list, list) {
-		if (srv_n >= sg->srv_n) {
-			ret = -EINVAL;
-			goto cleanup;
-		}
-		size = sizeof(TfwSrvConn *) * srv->conn_n;
-		sl->srvs[srv_n].conns = kzalloc(size, GFP_KERNEL);
-		if (!sl->srvs[srv_n].conns) {
-			ret = -ENOMEM;
-			goto cleanup;
-		}
-		++srv_n;
-	}
-
-	return 0;
-
-cleanup:
-	tfw_sched_rr_cleanup(sg);
-	return ret;
-}
-
-static void
-tfw_sched_rr_free_data(TfwSrvGroup *sg)
-{
-	tfw_sched_rr_cleanup(sg);
-}
-
-/**
- * Add a connection and a server, if new, to the scheduler.
- * Called at configuration stage, no synchronization is required.
- */
-static void
-tfw_sched_rr_add_conn(TfwSrvGroup *sg, TfwServer *srv, TfwSrvConn *srv_conn)
-{
-	size_t s, c;
-	TfwRrSrv *srv_cl;
-	TfwRrSrvList *sl = sg->sched_data;
-
-	BUG_ON(!sl);
-
-	for (s = 0; s < sl->srv_n; ++s)
-		if (sl->srvs[s].srv == srv)
-			break;
-	BUG_ON(s >= sg->srv_n);
-
-	if (s == sl->srv_n) {
-		sl->srvs[s].srv = srv;
-		++sl->srv_n;
-<<<<<<< HEAD
-=======
-		BUG_ON(sl->srv_n > TFW_SG_MAX_SRV);
-		srv->sched_data = &sl->srvs[s];
->>>>>>> dfa12c90
-	}
-
-	srv_cl = &sl->srvs[s];
-	for (c = 0; c < srv_cl->conn_n; ++c)
-		if (srv_cl->conns[c] == srv_conn) {
-			TFW_WARN("sched '%s': attempt to add an existing "
-				 "connection: srv_group '%s' server '%zd' "
-				 "connection '%zd'\n",
-				 sg->sched->name, sg->name, s, c);
-			return;
-		}
-	BUG_ON(c >= srv->conn_n);
-
-	srv_cl->conns[c] = srv_conn;
-	++srv_cl->conn_n;
-}
 
 static inline TfwSrvConn *
 __sched_srv(TfwRrSrv *srv_cl, int skipnip, int *nipconn)
@@ -203,12 +98,7 @@
 static TfwSrvConn *
 tfw_sched_rr_get_sg_conn(TfwMsg *msg, TfwSrvGroup *sg)
 {
-<<<<<<< HEAD
-	size_t c, s;
-	uint64_t idxval;
-=======
 	size_t s;
->>>>>>> dfa12c90
 	int skipnip = 1, nipconn = 0;
 	TfwRrSrvList *sl = sg->sched_data;
 
@@ -220,12 +110,13 @@
 		TfwSrvConn *srv_conn;
 
 		if ((srv_conn = __sched_srv(srv_cl, skipnip, &nipconn)))
-				return srv_conn;
+			return srv_conn;
 	}
 	if (skipnip && nipconn) {
 		skipnip = 0;
 		goto rerun;
 	}
+
 	return NULL;
 }
 
@@ -255,14 +146,101 @@
 		skipnip = 0;
 		goto rerun;
 	}
+
 	return NULL;
+}
+
+static void
+tfw_sched_rr_cleanup(TfwSrvGroup *sg)
+{
+	size_t si;
+	TfwRrSrvList *sl = sg->sched_data;
+
+	if (!sl)
+		return;
+
+	for (si = 0; si < sg->srv_n; ++si)
+		if (sl->srvs[si].conns)
+			kfree(sl->srvs[si].conns);
+
+	kfree(sl);
+	sg->sched_data = NULL;
+}
+
+static void
+tfw_sched_rr_del_grp(TfwSrvGroup *sg)
+{
+	tfw_sched_rr_cleanup(sg);
+}
+
+static int
+tfw_sched_rr_add_grp(TfwSrvGroup *sg)
+{
+	int ret = -ENOMEM;
+	size_t size, si, ci;
+	TfwServer *srv;
+	TfwSrvConn *srv_conn;
+	TfwRrSrv *rrsrv;
+	TfwRrSrvList *sl;
+
+	/*
+	 * Validate the number of servers in the group, and the number
+	 * of connections for each server.
+	 */
+	si = 0;
+	list_for_each_entry(srv, &sg->srv_list, list) {
+		ci = 0;
+		list_for_each_entry(srv_conn, &srv->conn_list, list)
+			++ci;
+		if (ci > srv->conn_n)
+			return -EINVAL;
+		++si;
+	}
+	if (si > sg->srv_n)
+		return -EINVAL;
+
+	size = sizeof(TfwRrSrvList) + sizeof(TfwRrSrv) * sg->srv_n;
+	if (!(sg->sched_data = kzalloc(size, GFP_KERNEL)))
+		return -ENOMEM;
+	sl = sg->sched_data;
+	sl->srvs = sg->sched_data + sizeof(TfwRrSrvList);
+	sl->srv_n = sg->srv_n;
+
+	rrsrv = sl->srvs;
+	list_for_each_entry(srv, &sg->srv_list, list) {
+		size = sizeof(rrsrv->conns[0]) * srv->conn_n;
+		if (!(rrsrv->conns = kzalloc(size, GFP_KERNEL)))
+			goto cleanup;
+		ci = 0;
+		list_for_each_entry(srv_conn, &srv->conn_list, list)
+			rrsrv->conns[ci++] = srv_conn;
+		rrsrv->conn_n = srv->conn_n;
+		rrsrv->srv = srv;
+		srv->sched_data = rrsrv;
+		++rrsrv;
+	}
+
+	return 0;
+
+cleanup:
+	tfw_sched_rr_cleanup(sg);
+	return ret;
+}
+
+/**
+ * Add a connection and a server, if new, to the scheduler.
+ * Called at configuration stage, no synchronization is required.
+ */
+static void
+tfw_sched_rr_add_conn(TfwSrvGroup *sg, TfwServer *srv, TfwSrvConn *srv_conn)
+{
 }
 
 static TfwScheduler tfw_sched_rr = {
 	.name		= "round-robin",
 	.list		= LIST_HEAD_INIT(tfw_sched_rr.list),
-	.add_grp	= tfw_sched_rr_alloc_data,
-	.del_grp	= tfw_sched_rr_free_data,
+	.add_grp	= tfw_sched_rr_add_grp,
+	.del_grp	= tfw_sched_rr_del_grp,
 	.add_conn	= tfw_sched_rr_add_conn,
 	.sched_sg_conn	= tfw_sched_rr_get_sg_conn,
 	.sched_srv_conn	= tfw_sched_rr_get_srv_conn,
