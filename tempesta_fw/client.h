--- conflicted
+++ resolved
@@ -21,18 +21,9 @@
 #ifndef __TFW_CLIENT_H__
 #define __TFW_CLIENT_H__
 
-<<<<<<< HEAD
 #include <crypto/sha.h>
 #include <linux/time.h>
-#include "peer.h"
 
-typedef struct {
-	TFW_PEER_COMMON;
-	struct {
-		struct timespec	ts;
-		unsigned char	hmac[SHA1_DIGEST_SIZE];
-	} cookie;
-=======
 #include "connection.h"
 
 /**
@@ -45,7 +36,10 @@
 typedef struct {
 	TFW_PEER_COMMON;
 	atomic_t	conn_users;
->>>>>>> 6ba6773e
+	struct {
+		struct timespec	ts;
+		unsigned char	hmac[SHA1_DIGEST_SIZE];
+	} cookie;
 } TfwClient;
 
 TfwClient *tfw_client_obtain(struct sock *sk);
