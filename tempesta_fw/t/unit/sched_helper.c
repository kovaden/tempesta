/**
 *		Tempesta FW
 *
 * Copyright (C) 2014 NatSys Lab. (info@natsys-lab.com).
 * Copyright (C) 2015-2017 Tempesta Technologies, Inc.
 *
 * This program is free software; you can redistribute it and/or modify it
 * under the terms of the GNU General Public License as published by
 * the Free Software Foundation; either version 2 of the License,
 * or (at your option) any later version.
 *
 * This program is distributed in the hope that it will be useful, but WITHOUT
 * ANY WARRANTY; without even the implied warranty of MERCHANTABILITY or
 * FITNESS FOR A PARTICULAR PURPOSE.
 * See the GNU General Public License for more details.
 *
 * You should have received a copy of the GNU General Public License along with
 * this program; if not, write to the Free Software Foundation, Inc., 59
 * Temple Place - Suite 330, Boston, MA 02111-1307, USA.
 */
#include <asm/fpu/api.h>

#undef tfw_sock_srv_init
#define tfw_sock_srv_init test_sock_srv_conn_init
#undef tfw_sock_srv_exit
#define tfw_sock_srv_exit test_sock_srv_exit
#undef tfw_srv_conn_release
#define tfw_srv_conn_release test_srv_conn_release
#undef tfw_sock_srv_cfg_mod
#define tfw_sock_srv_cfg_mod test_sock_srv_cfg_mod
#include "sock_srv.c"

#include "server.h"
#include "sched_helper.h"
#include "test.h"

void
test_spec_cleanup(TfwCfgSpec specs[])
{
	TfwCfgSpec *spec;

	TFW_CFG_FOR_EACH_SPEC(spec, specs) {
		if (spec->call_counter && spec->cleanup) {
			TFW_DBG2("spec cleanup: '%s'\n", spec->name);
			spec->cleanup(spec);
		}
		spec->call_counter = 0;
	}
}

TfwSrvGroup *
test_create_sg(const char *name)
{
	TfwSrvGroup *sg;

	kernel_fpu_end();

	sg = tfw_sg_new(name, GFP_ATOMIC);
	BUG_ON(!sg);

	sg->max_qsize = 100;

	kernel_fpu_begin();

	return sg;
}

void
test_start_sg(TfwSrvGroup *sg, const char *sched_name)
{
	TfwServer *srv;
	TfwSrvConn *srv_conn;

	kernel_fpu_end();

	{
		int r = tfw_sg_set_sched(sg, sched_name);
		BUG_ON(r);
	}

	list_for_each_entry(srv, &sg->srv_list, list)
		list_for_each_entry(srv_conn, &srv->conn_list, list)
			sg->sched->add_conn(sg, srv, srv_conn);

	kernel_fpu_begin();
}

void
test_sg_release_all(void)
{
	kernel_fpu_end();

	tfw_sg_release_all();

	kernel_fpu_begin();
}

TfwServer *
test_create_srv(const char *in_addr, TfwSrvGroup *sg)
{
	TfwAddr addr;
	TfwServer *srv;

	{
		int r = tfw_addr_pton(&TFW_STR_FROM(in_addr), &addr);
		BUG_ON(r);
	}

	srv = tfw_server_create(&addr);
	BUG_ON(!srv);

	tfw_sg_add(sg, srv);

	return srv;
}

TfwSrvConn *
test_create_srv_conn(TfwServer *srv)
{
	static struct sock __test_sock = {
		.sk_state = TCP_ESTABLISHED,
	};
	TfwSrvConn *srv_conn;

	kernel_fpu_end();

	if (!tfw_srv_conn_cache)
		tfw_sock_srv_init();
	srv_conn = tfw_srv_conn_alloc();
	BUG_ON(!srv_conn);

	tfw_connection_link_peer((TfwConn *)srv_conn, (TfwPeer *)srv);
	srv_conn->sk = &__test_sock;
	/* A connection is skipped by schedulers if (refcnt <= 0). */
	tfw_connection_revive((TfwConn *)srv_conn);

	srv->conn_n++;

	kernel_fpu_begin();

	return srv_conn;
}

void
test_conn_release_all(TfwSrvGroup *sg)
{
	TfwServer *srv;
	TfwConn *conn, *tmp;

	list_for_each_entry(srv, &sg->srv_list, list) {
		list_for_each_entry_safe(conn, tmp, &srv->conn_list, list) {
			conn->sk = NULL;
			tfw_connection_unlink_from_peer(conn);
			while (tfw_connection_live(conn))
				tfw_connection_put(conn);
			tfw_srv_conn_free((TfwSrvConn *)conn);
		}
	}
}

/**
 * Unit test. Message cannot be scheduled to empty server group.
 */
void
test_sched_sg_empty_sg(struct TestSchedHelper *sched_helper)
{
	size_t i;
	TfwSrvGroup *sg;

	BUG_ON(!sched_helper);
	BUG_ON(!sched_helper->sched);
	BUG_ON(!sched_helper->conn_types);
	BUG_ON(!sched_helper->get_sched_arg);
	BUG_ON(!sched_helper->free_sched_arg);

	sg = test_create_sg("test");
	sg->flags = sched_helper->flags;
	test_start_sg(sg, sched_helper->sched);

	for (i = 0; i < sched_helper->conn_types; ++i) {
		TfwMsg *msg = sched_helper->get_sched_arg(i);
		TfwSrvConn *srv_conn = sg->sched->sched_sg_conn(msg, sg);

		EXPECT_NULL(srv_conn);
		sched_helper->free_sched_arg(msg);
	}

	test_sg_release_all();
}

/**
 * Unit test. Message cannot be scheduled to server group if server in that
 * group have no live connections.
 */
void
test_sched_sg_one_srv_zero_conn(struct TestSchedHelper *sched_helper)
{
	size_t i;
	TfwSrvGroup *sg;

	BUG_ON(!sched_helper);
	BUG_ON(!sched_helper->sched);
	BUG_ON(!sched_helper->conn_types);
	BUG_ON(!sched_helper->get_sched_arg);
	BUG_ON(!sched_helper->free_sched_arg);

	sg = test_create_sg("test");
	test_create_srv("127.0.0.1", sg);
	sg->flags = sched_helper->flags;
	test_start_sg(sg, sched_helper->sched);

	for (i = 0; i < sched_helper->conn_types; ++i) {
		TfwMsg *msg = sched_helper->get_sched_arg(i);
		TfwSrvConn *srv_conn = sg->sched->sched_sg_conn(msg, sg);

		EXPECT_NULL(srv_conn);
		sched_helper->free_sched_arg(msg);
	}

	test_sg_release_all();
}

/**
 * Unit test. Message cannot be scheduled to server group if servers in that
 * group have no live connections. Server group contain as much servers as
 * possible.
 */
void
test_sched_sg_max_srv_zero_conn(struct TestSchedHelper *sched_helper)
{
	size_t i, j;
	TfwSrvGroup *sg;

	BUG_ON(!sched_helper);
	BUG_ON(!sched_helper->sched);
	BUG_ON(!sched_helper->conn_types);
	BUG_ON(!sched_helper->get_sched_arg);
	BUG_ON(!sched_helper->free_sched_arg);

	sg = test_create_sg("test");

	for (j = 0; j < TFW_TEST_SG_MAX_SRV_N; ++j)
		test_create_srv("127.0.0.1", sg);

	sg->flags = sched_helper->flags;
	test_start_sg(sg, sched_helper->sched);

	for (i = 0; i < sched_helper->conn_types; ++i) {
<<<<<<< HEAD
		for (j = 0; j < TFW_TEST_SG_MAX_SRV_N; ++j) {
			TfwMsg *msg = sched_helper->get_sched_arg(i);
			TfwSrvConn *srv_conn = sg->sched->sched_srv(msg, sg);
=======
		TfwMsg *msg = sched_helper->get_sched_arg(i);

		for (j = 0; j < TFW_SG_MAX_SRV; ++j) {
			TfwSrvConn *srv_conn =
					sg->sched->sched_sg_conn(msg, sg);

			EXPECT_NULL(srv_conn);
			/*
			 * Don't let wachtdog wuppose that we have stucked
			 * on long cycles.
			 */
			kernel_fpu_end();
			schedule();
			kernel_fpu_begin();
		}
		sched_helper->free_sched_arg(msg);
	}

	test_sg_release_all();
}

/**
 * Unit test. Message cannot be scheduled to server if it has no live
 * connections.
 */
void
test_sched_srv_one_srv_zero_conn(struct TestSchedHelper *sched_helper)
{
	size_t i;
	TfwSrvGroup *sg;
	TfwServer *srv;

	BUG_ON(!sched_helper);
	BUG_ON(!sched_helper->sched);
	BUG_ON(!sched_helper->conn_types);
	BUG_ON(!sched_helper->get_sched_arg);
	BUG_ON(!sched_helper->free_sched_arg);

	sg = test_create_sg("test", sched_helper->sched);

	srv = test_create_srv("127.0.0.1", sg);

	for (i = 0; i < sched_helper->conn_types; ++i) {
		TfwMsg *msg = sched_helper->get_sched_arg(i);
		TfwSrvConn *srv_conn = sg->sched->sched_srv_conn(msg, srv);

		EXPECT_NULL(srv_conn);
		sched_helper->free_sched_arg(msg);
	}

	test_sg_release_all();
}

/**
 * Unit test. Message cannot be scheduled to any server of server group if
 * there is no no live connections across all server.
 */
void
test_sched_srv_max_srv_zero_conn(struct TestSchedHelper *sched_helper)
{
	size_t i, j;
	TfwSrvGroup *sg;

	BUG_ON(!sched_helper);
	BUG_ON(!sched_helper->sched);
	BUG_ON(!sched_helper->conn_types);
	BUG_ON(!sched_helper->get_sched_arg);
	BUG_ON(!sched_helper->free_sched_arg);

	sg = test_create_sg("test", sched_helper->sched);

	for (j = 0; j < TFW_SG_MAX_SRV; ++j)
		test_create_srv("127.0.0.1", sg);

	for (i = 0; i < sched_helper->conn_types; ++i) {
		TfwMsg *msg = sched_helper->get_sched_arg(i);
		TfwServer *srv;

		list_for_each_entry(srv, &sg->srv_list, list) {
			TfwSrvConn *srv_conn =
					sg->sched->sched_srv_conn(msg, srv);
>>>>>>> dfa12c90

			EXPECT_NULL(srv_conn);
			/*
			 * Don't let wachtdog wuppose that we have stucked
			 * on long cycles.
			 */
			kernel_fpu_end();
			schedule();
			kernel_fpu_begin();
		}
		sched_helper->free_sched_arg(msg);
	}

	test_sg_release_all();
}

/**
 * Unit test. Message cannot be scheduled to server if it is in failovering
 * process.
 */
void
test_sched_srv_offline_srv(struct TestSchedHelper *sched_helper)
{
	size_t i;
	size_t offline_num = 3;
	TfwServer *offline_srv = NULL;
	TfwSrvGroup *sg;

	BUG_ON(!sched_helper);
	BUG_ON(!sched_helper->sched);
	BUG_ON(!sched_helper->conn_types);
	BUG_ON(!sched_helper->get_sched_arg);
	BUG_ON(!sched_helper->free_sched_arg);
	BUG_ON(offline_num >= TFW_SG_MAX_SRV);

	sg = test_create_sg("test", sched_helper->sched);

	for (i = 0; i < TFW_SG_MAX_SRV; ++i) {
		TfwServer *srv = test_create_srv("127.0.0.1", sg);
		TfwSrvConn *srv_conn = test_create_conn((TfwPeer *)srv);
		sg->sched->add_conn(sg, srv, srv_conn);

		if (i == offline_num) {
			offline_srv = srv;
			atomic_set(&srv_conn->refcnt, 0);
		}
	}

	for (i = 0; i < sched_helper->conn_types; ++i) {
		TfwMsg *msg = sched_helper->get_sched_arg(i);
		TfwServer *srv;
		list_for_each_entry(srv, &sg->srv_list, list) {
			TfwSrvConn *srv_conn =
					sg->sched->sched_srv_conn(msg, srv);

			if (srv == offline_srv)
				EXPECT_NULL(srv_conn);
			else
				EXPECT_NOT_NULL(srv_conn);
			/*
			 * Don't let wachtdog wuppose that we have stucked
			 * on long cycles.
			 */
			kernel_fpu_end();
			schedule();
			kernel_fpu_begin();
		}
		sched_helper->free_sched_arg(msg);
	}

	test_conn_release_all(sg);
	test_sg_release_all();
}<|MERGE_RESOLUTION|>--- conflicted
+++ resolved
@@ -246,21 +246,16 @@
 	test_start_sg(sg, sched_helper->sched);
 
 	for (i = 0; i < sched_helper->conn_types; ++i) {
-<<<<<<< HEAD
-		for (j = 0; j < TFW_TEST_SG_MAX_SRV_N; ++j) {
-			TfwMsg *msg = sched_helper->get_sched_arg(i);
-			TfwSrvConn *srv_conn = sg->sched->sched_srv(msg, sg);
-=======
-		TfwMsg *msg = sched_helper->get_sched_arg(i);
-
-		for (j = 0; j < TFW_SG_MAX_SRV; ++j) {
+		TfwMsg *msg = sched_helper->get_sched_arg(i);
+
+		for (j = 0; j < sg->srv_n; ++j) {
 			TfwSrvConn *srv_conn =
-					sg->sched->sched_sg_conn(msg, sg);
+				sg->sched->sched_sg_conn(msg, sg);
 
 			EXPECT_NULL(srv_conn);
 			/*
-			 * Don't let wachtdog wuppose that we have stucked
-			 * on long cycles.
+			 * Don't let the kernel watchdog decide
+			 * that we're stuck in a locked context.
 			 */
 			kernel_fpu_end();
 			schedule();
@@ -289,9 +284,10 @@
 	BUG_ON(!sched_helper->get_sched_arg);
 	BUG_ON(!sched_helper->free_sched_arg);
 
-	sg = test_create_sg("test", sched_helper->sched);
-
+	sg = test_create_sg("test");
 	srv = test_create_srv("127.0.0.1", sg);
+	sg->flags = sched_helper->flags;
+	test_start_sg(sg, sched_helper->sched);
 
 	for (i = 0; i < sched_helper->conn_types; ++i) {
 		TfwMsg *msg = sched_helper->get_sched_arg(i);
@@ -320,10 +316,13 @@
 	BUG_ON(!sched_helper->get_sched_arg);
 	BUG_ON(!sched_helper->free_sched_arg);
 
-	sg = test_create_sg("test", sched_helper->sched);
-
-	for (j = 0; j < TFW_SG_MAX_SRV; ++j)
+	sg = test_create_sg("test");
+
+	for (j = 0; j < TFW_TEST_SG_MAX_SRV_N; ++j)
 		test_create_srv("127.0.0.1", sg);
+
+	sg->flags = sched_helper->flags;
+	test_start_sg(sg, sched_helper->sched);
 
 	for (i = 0; i < sched_helper->conn_types; ++i) {
 		TfwMsg *msg = sched_helper->get_sched_arg(i);
@@ -331,13 +330,12 @@
 
 		list_for_each_entry(srv, &sg->srv_list, list) {
 			TfwSrvConn *srv_conn =
-					sg->sched->sched_srv_conn(msg, srv);
->>>>>>> dfa12c90
+				sg->sched->sched_srv_conn(msg, srv);
 
 			EXPECT_NULL(srv_conn);
 			/*
-			 * Don't let wachtdog wuppose that we have stucked
-			 * on long cycles.
+			 * Don't let the kernel watchdog decide
+			 * that we're stuck in a locked context.
 			 */
 			kernel_fpu_end();
 			schedule();
@@ -360,41 +358,49 @@
 	size_t offline_num = 3;
 	TfwServer *offline_srv = NULL;
 	TfwSrvGroup *sg;
-
-	BUG_ON(!sched_helper);
-	BUG_ON(!sched_helper->sched);
-	BUG_ON(!sched_helper->conn_types);
-	BUG_ON(!sched_helper->get_sched_arg);
-	BUG_ON(!sched_helper->free_sched_arg);
-	BUG_ON(offline_num >= TFW_SG_MAX_SRV);
-
-	sg = test_create_sg("test", sched_helper->sched);
-
-	for (i = 0; i < TFW_SG_MAX_SRV; ++i) {
-		TfwServer *srv = test_create_srv("127.0.0.1", sg);
-		TfwSrvConn *srv_conn = test_create_conn((TfwPeer *)srv);
-		sg->sched->add_conn(sg, srv, srv_conn);
-
-		if (i == offline_num) {
+	TfwServer *srv;
+	TfwSrvConn *srv_conn;
+
+	BUG_ON(!sched_helper);
+	BUG_ON(!sched_helper->sched);
+	BUG_ON(!sched_helper->conn_types);
+	BUG_ON(!sched_helper->get_sched_arg);
+	BUG_ON(!sched_helper->free_sched_arg);
+	BUG_ON(offline_num >= TFW_TEST_SG_MAX_SRV_N);
+
+	sg = test_create_sg("test");
+
+	for (i = 0; i < TFW_TEST_SG_MAX_SRV_N; ++i) {
+		srv = test_create_srv("127.0.0.1", sg);
+		srv_conn = test_create_srv_conn(srv);
+
+		if (i == offline_num)
 			offline_srv = srv;
-			atomic_set(&srv_conn->refcnt, 0);
-		}
-	}
-
-	for (i = 0; i < sched_helper->conn_types; ++i) {
-		TfwMsg *msg = sched_helper->get_sched_arg(i);
-		TfwServer *srv;
+	}
+	list_for_each_entry(srv, &sg->srv_list, list) {
+		if (srv == offline_srv) {
+			list_for_each_entry(srv_conn, &srv->conn_list, list)
+				atomic_set(&srv_conn->refcnt, 0);
+			break;
+		}
+	}
+
+	sg->flags = sched_helper->flags;
+	test_start_sg(sg, sched_helper->sched);
+
+	for (i = 0; i < sched_helper->conn_types; ++i) {
+		TfwMsg *msg = sched_helper->get_sched_arg(i);
+
 		list_for_each_entry(srv, &sg->srv_list, list) {
-			TfwSrvConn *srv_conn =
-					sg->sched->sched_srv_conn(msg, srv);
+			srv_conn = sg->sched->sched_srv_conn(msg, srv);
 
 			if (srv == offline_srv)
 				EXPECT_NULL(srv_conn);
 			else
 				EXPECT_NOT_NULL(srv_conn);
 			/*
-			 * Don't let wachtdog wuppose that we have stucked
-			 * on long cycles.
+			 * Don't let the kernel watchdog decide
+			 * that we're stuck in a locked context.
 			 */
 			kernel_fpu_end();
 			schedule();
