--- conflicted
+++ resolved
@@ -514,11 +514,7 @@
 		return;
 	TFW_DBG2("[%d]: Close socket %p (%s): account=%d refcnt=%u\n",
 	         smp_processor_id(), sk, ss_statename[sk->sk_state],
-<<<<<<< HEAD
-	         sk_has_account(sk), refcount_read(&sk->sk_refcnt));
-=======
 		 sk_has_account(sk), refcount_read(&sk->sk_refcnt));
->>>>>>> fb252997
 	assert_spin_locked(&sk->sk_lock.slock);
 	TFW_VALIDATE_SK_LOCK_OWNER(sk);
 	WARN_ON_ONCE(sk->sk_state == TCP_LISTEN);
