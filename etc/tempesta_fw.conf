#
# Tempesta FW configuration file.
# 

# TAG: sched.
#
# Specifies the scheduler used to distribute the load among servers within
# a group.
#
# Syntax:
#   sched SCHED_NAME;
#
# SCHED_NAME is a name of a scheduler module that distributes the load
# among servers within a group. There are two schedulers available:
#   - "round-robin" (default) - rotates all servers in the group in
#     the round-robin manner, so requests are distributed uniformely across
#     servers.
#   - "hash" - chooses a server based on a URI/Host hash of a request.
#     Requests are still distributed uniformely, but a request with the same
#     URI/Host is always sent to the same server.
#
# Note that there's also the HTTP scheduler. It dispatches requests among
# server groups only. Round-robin or hash scheduler must be used to select
# a server within a group.
#
# A group can be either explicit, defined with `srv_group` directive, or
# implicit. Only one `sched` directive is allowed per group. A scheduler
# defined for the implicit group becomes the scheduler for an explicit
# group defined with `srv_group` directive if the explicit group is missing
# the `sched` directive.
#
# Default:
#   sched round-robin;
#

# TAG: server.
#
# Specifies an IP address/port of a back-end HTTP server.
#
# Syntax:
#   server IPADDR[:PORT] [conns_n=N]
#
# IPADDR may be either IPv4 or IPv6 address, hostnames are not allowed.
# IPv6 address must be enclosed in square brackets (e.g. "[::0]" but not "::0").
# PORT defaults to 80 if not set.
#
# conns_n=N is the number of parallel connections to the server.
# The N defaults to 32 if not set.
#
# Multiple back-end servers may be specified, for example:
#   server 10.1.0.1:80
#   server [fc00::1]:80;
#
# Default:
#   None.

#
# TAG: nonidempotent
#
# Defines a request that is considered non-idempotent.
#
# Syntax:
#   nonidempotent <METHOD> <OP> <string>
#
# <METHOD> is one of supported HTTP methods, such as GET, HEAD, POST, etc.
# <OP> is a string matching operator, one of "eq", "prefix", "suffix", or "*".
# <string> is a verbatim string matched against URL in a request.
#
# One or more of this directive may be specified. The directives apply to
# one or more locations, either specific or global (see "location" directive).
#
# Example:
#    nonidempotent GET prefix "/users/";
#    nonidempotent POST prefix "/users/";
#    nonidempotent GET suffix "/data";
#
# Default:
#   A non-idempotent request in defined as a request that has an unsafe method.
#

#
# TAG: server_connect_retries
#
# Defines the maximum number of attempts to reconnect with a server.
#
# Syntax:
#   server_connect_retries NUM;
#
# If a connection with a server is not re-established after the specified
# number of attempts, then the connection is considered dead. Outstanding
# requests in the connection are re-scheduled to other servers and/or
# connections.
#
# Default:
#   server_connect_retries 10;
#

#
# TAG: server_forward_retries
#
# Defines the maximum number of attempts to re-forward a request to a server.
#
# Syntax:
#   server_forward_retries NUM;
#
# Default:
#   server_forward_retries 5;
#


#
# TAG: server_forward_timeout
#
# Defines the maximum time frame within which a request may still be forwarded.
#
# Syntax:
# server_forward_timeout SECONDS;
#
# Default:
# server_forward_timeout 60;
#

#
# TAG: server_retry_nonidempotent
#
# Defines that non-idempotent requests should be re-forwarded.
#
# Syntax:
#   server_retry_nonidempotent;
#
# Default:
#   Do not re-forward non-idempotent requests.
#

#
# TAG: server_queue_size
#
# Defines the size of the forwarding queue in a server connection.
#
# Syntax:
#   server_queue_size 600;
#
# This is the maxumum number of requests that may be in the forwarding
# queue of a server connection at any given time.
#
# Default:
#   server_queue_size 1000;
#

# TAG: srv_group
#
# Groups multiple backend servers into a single unit of load balancing.
# All backend servers within a group are treated as interchangeable.
# The load is distributed evenly over all servers within a single group.
# If some server goes offline, other members of the group take its load.
#
# Syntax:
#   srv_group NAME {
#       server IPADDR[:PORT] [conns_n=N];
#       ...
#   }
#
# NAME is a unique identifier of the group that may be used to refer it later.
#
<<<<<<< HEAD
=======
# SCHED_NAME is a name of a scheduler module that distributes load among servers
# within the group. There are three schedulers available:
#   - "round-robin" (default) - rotates all servers in the group in
#     the round-robin manner, so requests are distributed uniformely across
#     servers.
#   - "hash" - chooses a server based on a URI/Host hash of a request.
#     Requests are still distributed uniformly, but a request with the same
#     URI/Host is always sent to the same server.
#
# Note that HTTP scheduler dispatches message among server groups only and
# round-robin or hash scheduler must be used to select a server in a group.
#
>>>>>>> 56b0ecb7
# IPADDR[:PORT] is the IPv4 or IPv6 address of the server (see: server).
# conns_n=N is the number of parallel connections to the server (see: server).
#
# Examples:
#   srv_group static_storage {
#       server 10.10.0.1:8080;
#       server 10.10.0.2:8080;
#       server [fc00::3]:8081 conns_n=1;
#       sched hash;
#   }
#
# Default:
#   There is a special group called "default". All "server" entries defined
#   outside an "srv_group" added to the default group implicitly.

# TAG: sched_http_rules
#
# The HTTP scheduler content-based load balancing rules.
# The HTTP load balancer is instructed to send HTTP requests to a group of
# servers based on the contents of an HTTP request field, such as URI, Host,
# headers, etc.
#
# Syntax:
#   sched_http_rules {
#       match GROUP FIELD OP ARG [backup=BKP_GROUP];
#       ...
#   }
#
# GROUP is the reference to a previously defined 'srv_group'.
# FIELD is an HTTP request field such as uri, host, etc.
# OP is a string comparison operator such as eq, prefix, etc.
# ARG is an argument for the OP operator such as "/foo/bar.html",
# "example.com", etc.
# BKP_GROUP is the reference to a previously defined 'srv_group', optional
# parameter.
#
# A "match" entry is a single instruction for the load balancer that says:
# take the FIELD of http request, compare it with ARG using OP. If they match,
# then send the request to the specified GROUP, if none of the servers in the
# GROUP are available, send to backup BKP_GROUP if specified.
#
# For every HTTP request, the load balancer executes all "match" instructions
# sequentially until it finds a match. If no match is found, then the request
# is dropped.
#
# Supported FIELD keywords:
#   - uri
#       Only a part of URI is looked at that contains the path and the query
#       string if any (e.g. "/abs/path.html?query&key=val#fragment").
#   - host
#       The host part from URI in HTTP request line, or the value of Host
#       header field. The Host part in URI takes priority over the Host header
#       field value.
#   - hdr_host
#       The value of the "Host" header field.
#   - hdr_conn
#       The value of the "Connection" header field.
#   - hdr_raw
#       The contents of any other HTTP header field as specified by ARG.
#       ARG must include contents of an HTTP header starting with the header
#       field name. The suffix OP is not supported for this FIELD. Processing
#       of hdr_raw may be slow as it requires walking over all headers of an
#       HTTP request.
#
# Supported OP keywords (comparison operations):
#   - eq - FIELD is fully equal to the string specified in ARG.
#   - prefix - FIELD starts with the string specified in ARG.
#   - suffix - FIELD ends with the string specified in ARG.
#
# Example:
#   srv_group static { ... }
#   srv_group foo_app { ... }
#   srv_group bar_app { ... }
#
#   sched_http_rules {
#       match static   uri       prefix  "/static";
#       match static   uri       suffix  ".php";
#       match static   host      prefix  "static.";
#       match static   host      suffix  "tempesta-tech.com";
#       match foo_app  host      eq      "foo.example.com" backup=foo_app_backup;
#       match bar_app  hdr_conn  eq      "keep-alive";
#       match bar_app  hdr_host  prefix  "bar.";
#       match bar_app  hdr_host  suffix  "natsys-lab.com";
#       match bar_app  hdr_host  eq      "bar.natsys-lab.com";
#       match bar_app  hdr_raw   prefix  "X-Custom-Bar-Hdr: ";
#   }
#
# Also, there's a special default match rule that matches any request.
# If specified, the default rule must come last in the list of rules.
# All requests that didn't match any rule are routed to the server group
# specified in the default rule.
# If the default match rule is not defined, and there's the default group
# with servers defined outside of any group, then the default rule is
# added implicitly to route requests to the default group.
#
# Syntax:
#     match GROUP * * *
#
# Default:
#   No rules defined. If there's the default group, then the default match
#   rule is added to route HTTP requests to the "default" group. Otherwise,
#   the request doesn't match any rule, and is dropped.
#

# TAG: keepalive_timeout
#
# Syntax:
#   keepalive_timeout TIMEOUT
#
# TIMEOUT is a timeout in seconds during which a keep-alive client connection
# will stay open in Tempesta. The zero value disables keep-alive client
# connections.
#
# Default:
#   keepalive_timeout 75;

# TAG: listen
# 
# Tempesta FW listening address.
#
# Syntax:
#   listen PORT | IPADDR[:PORT] [proto=http|https]
#
# IPADDR may be either an IPv4 or IPv6 address, no host names allowed.
# IPv6 address must be enclosed in square brackets (e.g. "[::0]" but not "::0").
#
# If only PORT is given, then the address 0.0.0.0 (but not [::1]) is used.
# If only IPADDR is given, then the default HTTP port 80 is used.
#
# It is allowed to specify the type of listening socket via the "proto". At
# the moment HTTP and HTTPS protos are supported. If no "proto" option was
# given, then HTTP is supposed by the default.
#
# Tempesta FW opens one socket for each 'listen' entry, so it may be repeated
# to listen on multiple addresses/ports. For example:
#   listen 80;
#   listen 443 proto=https;
#   listen [::0]:80;
#   listen 127.0.0.1:8001;
#   listen [::1]:8001;
#
# Default:
#   listen 80;

# TAG: ssl_certificate
# TAG: ssl_certificate_key
#
# Provides the necessary support for HTTPS.
#
# Syntax:
#  ssl_certificate file;
#
# Specifies a file with the certificate in the PEM format.
#
# Syntax:
#  ssl_certificate_key file;
#
# Specifies a file with the secret key in the PEM format.

# TAG: cache
#
# Web content caching mode:
#   0 - no caching, pure proxying mode;
#   1 - sharding, each NUMA node contains independent shard of whole cache.
#       This mode has the smallest memory requirements;
#   2 - replicated, each NUMA node has whole replica of the cache.
#       It requires more RAM, but delivers the highest performance.
#       This is default mode.
#
# Syntax:
#   cache [0-2]
#
# Default:
#   cache 2;

# TAG: cache_db
# 
# Path to a cache database used as a storage for Tempesta FW Web cache.
#
# Syntax:
#   cache_db PATH
#
# The PATH must be absolute and the directory must exist.
# Also, the PATH should not end with a slash (e.g. "/foo/bar/").
#
# Spaces and other special characters must be escaped with a backslash.
# Alternatively, the whole path may be enclosed to double quotes.
# For example:
#   cache_db /var/foo\ bar\ baz/cache.tdb;
#   cache_db "/var/weird !;% name/foo.tdb";
#
# Default:
#   cache_db /opt/tempesta/db/cache.tdb;

# TAG: cache_size
#
# Size of file(s) created by Tempesta FW within cache_dir.
#
# Syntax:
#   cache_size SIZE
#
# SIZE is specified in bytes, suffixes like 'MB' are not supported yet.
# Also, the number must be a multiple of 2MB (Tempesta DB extent size).
#
# Default:
#   cache_size 268435456;  # 256MB

# TAG: cache_bypass
#
# Bypass cache. Do not serve a request from cache. Do not store the
# response to that request in cache.
#
# Syntax:
#   cache_bypass <OP> <string>;
#
# <OP> is a match operator, one of "eq", "prefix", "suffix", or "*".
# <string> is a verbatim string matched against URL in a request.
#
# Default:
#   None.

# TAG: cache_fulfill
#
# Use cache. Serve a request from cache. If the response is not in cache,
# then forward it to a back end server, and store the response in cache.
# Update the cached response when necessary.
#
# Syntax:
#   cache_fulfill <OP> <string>;
#
# <OP> is a match operator, one of "eq", "prefix", "suffix", or "*".
# <string> is a verbatim string matched against URL in a request.
#
# Default:
#   None.

# TAG: location
#
# Group of directives applied to specific location defined my a string
# and a match operator. Matching is done against URL in a request.
#
# Syntax:
#   location <OP> <string> {
#       <directive>;
#       ...
#       <directive>;
#   }
#
# <OP> is a match operator, one of "eq", "prefix", "suffix", or "*".
# <string> is a verbatim string matched against URL in a request.
# <directive> is one of "cache_bypass", "cache_fulfill", "nonidempotent".
#
# Default:
#   None.

# TAG: filter_db
#
# Path to a filter database file used as a storage for Tempesta FW filter rules.
# The same as cache_db.
#
# Default:
#   filter_db /opt/tempesta/db/filter.tdb;

# TAG: drop_tbl_size
#
# Size of filter drop table.
#
# Syntax:
#   filter_tbl_size SIZE
#
# Default:
#   filter_tbl_size 16777216;  # 16MB

# TAG: sticky
#
# Tempesta sticky cookie.
#
# Syntax:
#   sticky [name=<COOKIE_NAME>] [enforce]
#
# Default:
#   Tempesta sticky cookie is not used.
#
# COOKIE_NAME is the name of Tempesta sticky cookie is used in HTTP
# requests that pass through Tempesta. When not specified explicitly,
# a default name is used.
#
# enforce - enforce the use of Tempesta sticky cookie in all HTTP
# requests that come to Tempesta. If Tempesta sticky cookie is not
# found in an HTTP request, a client get an HTTP 302 response that
# redirects the client to the same URI, and prompts that Tempesta
# sticky cookie is set in the request.
#
# Examples:
#   sticky;		# Enable sticky cookie with default name.
#   sticky enforce;	# Enforce sticky cookie with default name.
#   sticky name=__cookie__ enforce;

# TAG: sticky_secret
#
# Secret string for sticky cookie.
#
# Syntax:
#   sticky_secret <string>
#
# Default:
#   Random bytes.
#
# This is secret (key) used for HMAC calculation for Sticky cookie value.
# It's desirable to keep this value in secret to prevent automatic cookies
# generation on attacker side. By default Tempesta generates a new random
# value for the secret on start. This means that all user HTTP sessions are
# invalidated on Tempesta restart. Maximum length of the key is 20 bytes.
#
# Example:
#   sticky_secret "f00)9eR59*_/22";

# TAG: sess_lifetime
#
# HTTP session life time in seconds. Zero value means unlimited life time.
# This option doesn't affect sticky cookie expire time - it's a session,
# temporal, cookie.
#
# Syntax:
#   sess_lifetime NUM;
#
# Default:
#   0
#
# Example:
#   sess_lifetime 900;

#
# Frang configuration.
#
# TAG: frang_limits
#
# The section containing static limits for the classifier.
#
# Syntax:
#   frang_limits {
#	request_rate NUM;
#	request_burst NUM;
#	connection_rate NUM;
#	connection_burst NUM;
#	concurrent_connections NUM;
#	client_header_timeout NUM;
#	client_body_timeout NUM;
#	http_uri_len NUM;
#	http_field_len NUM;
#	http_body_len NUM;
#	http_host_required true|false;
#	http_methods [METHOD]...;
#	http_ct_required true|false;
#	http_ct_vals ["CONTENT_TYPE"]...;
#  }
#
#  - options with names *_rate define requests/connections rate per second.
#  - *_burst are temporal burst for 1/FRANG_FREQ of second.
#  - http_* are static limits for contents of an HTTP request.
#
# Example:
#    frang_limits {
#        request_rate 20;
#        request_burst 15;
#        connection_rate 8;
#        connection_burst 6;
#        concurrent_connections 8;
#        client_header_timeout 20;
#        client_body_timeout 10;
#        http_uri_len 1024;
#        http_field_len 256;
#        http_ct_required false;
#        http_methods get post head;
#        http_ct_vals "text/plain" "text/html";
#        http_header_chunk_cnt 10;
#        http_body_chunk_cnt 0;
#   }
#
# Default:
#   All limits are disabled (the values are set to zero/false/empty).

<|MERGE_RESOLUTION|>--- conflicted
+++ resolved
@@ -162,21 +162,6 @@
 #
 # NAME is a unique identifier of the group that may be used to refer it later.
 #
-<<<<<<< HEAD
-=======
-# SCHED_NAME is a name of a scheduler module that distributes load among servers
-# within the group. There are three schedulers available:
-#   - "round-robin" (default) - rotates all servers in the group in
-#     the round-robin manner, so requests are distributed uniformely across
-#     servers.
-#   - "hash" - chooses a server based on a URI/Host hash of a request.
-#     Requests are still distributed uniformly, but a request with the same
-#     URI/Host is always sent to the same server.
-#
-# Note that HTTP scheduler dispatches message among server groups only and
-# round-robin or hash scheduler must be used to select a server in a group.
-#
->>>>>>> 56b0ecb7
 # IPADDR[:PORT] is the IPv4 or IPv6 address of the server (see: server).
 # conns_n=N is the number of parallel connections to the server (see: server).
 #
